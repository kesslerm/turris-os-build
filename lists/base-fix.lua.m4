-- Fixes and hacks to migrate from older setups

-- Install replacement link for python when python-base is not installed and python3-base is
if features.request_condition then
	Install("python3-python", { condition = {Not("python-base"), "python3-base"}, priority = 40 })
end

-- ABI changed in libubus with version 2019-12-27
if not version_match or not installed or
		(installed["libubus"] and version_match(installed["libubus"].version, "<2019-12-27")) then
	Package("libubus", { abi_change = true })
end

-- Migrate from Samba3 to Samba4
if installed and installed["samba36-server"] and not installed["samba4-server"] then
	-- This effectively detects that users has Samba3 installed and is installing Samba4
	-- In such case we want to also install fix package to migrate samba config.
	local extra = {}
	if features.request_condition then
		extra.condition = "samba4-server"
	end
	Install("fix-samba-migrate-to-samba4", extra)
	Package("fix-samba-migrate-to-samba4", { replan = "finished" })
	--[[
	We do here hack. If updater is not supporting request conditions then we just
	install Samba4 server possibly just to migrate to it and remove it later. If
	it is requested then it stays installed. Later updater is going to detect
	migration correctly and run this fix.
	]]
end

-- Fix package alternatives with updater version 65.0
--[[
if not version_match or not installed or
		(installed["updater-ng"] and version_match(installed["updater-ng"].version, "<65.0")) then
	Install("fix-updater-v65.0-alternatives-update")
	Package("fix-updater-v65.0-alternatives-update", { replan = "finished" })
end
]]
-- For now keep this fix in place. The problem is with updater not yet handling
-- busybox not providing alternatives fully. We can return to previous version
-- once that is handled in updater appropriately.
Install("fix-updater-v65.0-alternatives-update")

-- Migrate Quad9 DNS config (it was renamed/split)
if not version_match or not installed or
		(installed["resolver-conf"] and version_match(installed["resolver-conf"].version, "<0.0.1-32")) then
	Install("fix-dns-forward-quad9-split")
	Package("fix-dns-forward-quad9-split", { replan = "finished" })
end

-- Migrate original pkglists to separate config with options in place
if not version_match or not installed or
		(installed["pkglists"] and version_match(installed["pkglists"].version, "<1.3")) then
	Install("fix-pkglists-options")
	Package("fix-pkglists-options", { replan = "finished" })
end

<<<<<<< HEAD
-- Remove no longer generated task log from Updater
if not version_match or not installed or
		(installed["updater-supervisor"] and version_match(installed["updater-supervisor"].version, "<1.3.2")) then
	Install("fix-updater-rm-log")
=======
-- Restore previous non-empty version of /etc/config/foris
-- With Turris OS 5.1.0 there was a bug, which removed content of /etc/config/foris and it slipped
-- through testing. This fix just reverts older version of affected file from
-- snapshots.
if root_dir == "/" and version_match(os_release.VERSION, "<5.1.1") then
	Install("fix-config-foris-restore")
	Package("fix-config-foris-restore", { replan = "finished" })
>>>>>>> 197c07ce
end<|MERGE_RESOLUTION|>--- conflicted
+++ resolved
@@ -56,12 +56,12 @@
 	Package("fix-pkglists-options", { replan = "finished" })
 end
 
-<<<<<<< HEAD
 -- Remove no longer generated task log from Updater
 if not version_match or not installed or
 		(installed["updater-supervisor"] and version_match(installed["updater-supervisor"].version, "<1.3.2")) then
 	Install("fix-updater-rm-log")
-=======
+end
+
 -- Restore previous non-empty version of /etc/config/foris
 -- With Turris OS 5.1.0 there was a bug, which removed content of /etc/config/foris and it slipped
 -- through testing. This fix just reverts older version of affected file from
@@ -69,5 +69,4 @@
 if root_dir == "/" and version_match(os_release.VERSION, "<5.1.1") then
 	Install("fix-config-foris-restore")
 	Package("fix-config-foris-restore", { replan = "finished" })
->>>>>>> 197c07ce
 end