--- conflicted
+++ resolved
@@ -5,14 +5,6 @@
   BOOTSTRAP_BOARD: board name (Mox|Omnia|Turris)
   BOOTSTRAP_L10N: commas separated list of languages to be installed in root.
   BOOTSTRAP_PKGLISTS: commas separated list of package lists to be included in
-<<<<<<< HEAD
-	root. To specify options you can optionally add parentheses at the end of
-	package name and list pipe separated options inside them. (ex:
-	foo(opt1|opt2),fee)
-  BOOTSTRAP_CONTRACT: name of contract medkit is generated for. Do not specify for
-    standard medkits
-  BOOTSTRAP_TESTKEY: if definied non-empty then test kyes are included in
-=======
     root. To specify options you can optionally add parentheses at the end of
     package name and list pipe separated options inside them. (ex:
     foo(opt1|opt2),fee)
@@ -22,7 +14,6 @@
   BOOTSTRAP_CONTRACT: name of contract medkit is generated for. Do not specify for
     standard medkits
   BOOTSTRAP_TESTKEY: if defined non-empty then test kyes are included in
->>>>>>> 6c2dbe36
     installation
 ]]
 
@@ -91,10 +82,7 @@
 	Script('contracts/' .. env_contract .. '.lua')
 end
 
-<<<<<<< HEAD
-=======
 
->>>>>>> 6c2dbe36
 local env_testkey = os.getenv('BOOTSTRAP_TESTKEY')
 if env_testkey and env_testkey ~= "" then
 	Install('cznic-repo-keys-test')
