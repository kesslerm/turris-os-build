include(utils.m4)dnl

local feeds = { "base", "core" esyscmd(`awk "/^src-git/{printf \", \\\"%s\\\"\", \$'`2}" '_FEEDS_)}

local rroot
local optional_extra
if features.relative_uri then
	rroot = ".."
else
<<<<<<< HEAD
	rroot = repo_base_uri or "https://repo.turris.cz/hbs/" .. board
=======
	rroot = (repo_base_uri or "https://repo.turris.cz/hbs") .. "/" .. board
>>>>>>> f93a802a
end

for _, feed in ipairs(feeds) do
	-- Standard Turris OS package repository
	Repository(feed, rroot .. "/packages/" .. feed)
end

INFO("Target Turris OS: _TURRIS_OS_VERSION_")
DBG("Current Turris OS: " .. tostring(os_release.VERSION))<|MERGE_RESOLUTION|>--- conflicted
+++ resolved
@@ -7,11 +7,7 @@
 if features.relative_uri then
 	rroot = ".."
 else
-<<<<<<< HEAD
-	rroot = repo_base_uri or "https://repo.turris.cz/hbs/" .. board
-=======
 	rroot = (repo_base_uri or "https://repo.turris.cz/hbs") .. "/" .. board
->>>>>>> f93a802a
 end
 
 for _, feed in ipairs(feeds) do
