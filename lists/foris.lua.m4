--- conflicted
+++ resolved
@@ -16,28 +16,7 @@
 
 ----------------------------------------------------------------------------------
 
-<<<<<<< HEAD
-Install("reforis", { priority = 40 })
-Install("reforis-diagnostics-plugin", { priority = 40 })
-Install("reforis-snapshots-plugin", { priority = 40 })
-=======
-Install("foris", "foris-storage-plugin", { priority = 40 })
 Install("reforis", "reforis-storage-plugin", { priority = 40 })
-
-for plugin, condition in pairs(foris_plugins) do
-	local fplugin = "foris-" .. plugin .. "-plugin"
-	if condition ~= false then
-		Install(fplugin, { priority = 40, condition = condition })
-	end
-	for _, lang in pairs(l10n or {}) do
-		Install(fplugin .. "-l10n-" .. lang, {
-			priority = 10,
-			optional = true,
-			condition = fplugin
-		})
-	end
-end
->>>>>>> 6bfce72c
 
 for plugin, condition in pairs(reforis_plugins) do
 	local refplugin = "reforis-" .. plugin .. "-plugin"
