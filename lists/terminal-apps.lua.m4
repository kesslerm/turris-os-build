--- conflicted
+++ resolved
@@ -1,12 +1,9 @@
 include(utils.m4)dnl
 _FEATURE_GUARD_
 
-<<<<<<< HEAD
-=======
 -- Turris message of the day
 Install("turris-motd", { priority = 40 })
 
->>>>>>> 0c463e62
 -- Core shell and utils
 Install("bash", "terminfo", "vim-full", { priority = 40 })
 Install("coreutils", "diffutils", { priority = 40 })
