--- conflicted
+++ resolved
@@ -20,11 +20,7 @@
 . "$src_dir/helpers/common.sh"
 . "$src_dir/helpers/generate_common.sh"
 
-<<<<<<< HEAD
-output_path="generated_lists"
-=======
 output_path=
->>>>>>> 560e6232
 sign_key=
 while [ $# -gt 0 ]; do
 	case "$1" in
@@ -59,10 +55,7 @@
 	esac
 	shift
 done
-<<<<<<< HEAD
-=======
 [ -n "$output_path" ] || output_path="generated_lists"
->>>>>>> 560e6232
 
 [ -d "$src_dir/lists" -a -f "$src_dir/feeds.conf" ] || \
 	die "This script has to be in the same direstory as feeds.conf and lists directory."
