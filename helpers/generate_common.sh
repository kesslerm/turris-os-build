--- conflicted
+++ resolved
@@ -74,11 +74,7 @@
 updater_ng_repodetect() {
 	local REPO="$1"
 	local BOARD="${2:-mox}"
-<<<<<<< HEAD
-	local VERSION="$(curl "https://repo.turris.cz/$REPO/$BOARD/packages/turrispackages/Packages" | \
-=======
 	local VERSION="$(curl "https://repo.turris.cz/$REPO/packages/$BOARD/turrispackages/Packages" | \
->>>>>>> f93a802a
 		awk '/^Package: updater-ng$/,/^$/ { if ($1 == "Version:") { gsub("-.*$","",$2); print $2 } }')"
 	if [ -z "$VERSION" ]; then
 		echo "Detection of updater-ng version from repository failed. Using $UPDATER_VERSION instead."
