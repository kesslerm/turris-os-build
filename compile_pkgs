#!/bin/bash
# OpenWRT compilation script
# (C) 2018-2020 CZ.NIC, z.s.p.o.
#
# This program is free software: you can redistribute it and/or modify
# it under the terms of the GNU General Public License as published by
# the Free Software Foundation, either version 3 of the License, or
# (at your option) any later version.
#
# This program is distributed in the hope that it will be useful,
# but WITHOUT ANY WARRANTY; without even the implied warranty of
# MERCHANTABILITY or FITNESS FOR A PARTICULAR PURPOSE.  See the
# GNU General Public License for more details.
#
# You should have received a copy of the GNU General Public License
# along with this program.  If not, see <http://www.gnu.org/licenses/>.
set -e
shopt -s nullglob

# Step list that is run when no commands are specified
DEFAULT_STEPS=( "prepare" "compile" "sign" "store_hash" "pkgsrepo" "stats" "gen_junit" )

# Paths to OpenWRT build and turris-build sources
src_dir="$(dirname "$(readlink -f "$0")")"
build_dir="$(readlink -f "$(pwd)")"
if [ "$build_dir" == "$src_dir" ]; then
	# Protect against turris-build repository wipe
	mkdir -p build
	cd build
	build_dir="$(pwd)"
fi

# Include common utilities
. "$src_dir/helpers/common.sh"

# Sets various variables to match the specified target, just a helper
# It is defined here so it can be used from configuration
set_target() {
	report "Setting target as $1"
	case "$1" in
		omnia)
			TARGET_BOARD=omnia
			TARGET_ARCH=armv7l
			;;
		turris1x)
			TARGET_BOARD=turris1x
			TARGET_ARCH=ppcspe
			;;
		mox)
			TARGET_BOARD=mox
			TARGET_ARCH=aarch64
			;;
		*)
			echo "Invalid target board!!! Use -t [turris1x|omnia|mox]!!!"
			exit 1
			;;
	esac
}

# Get OpenWRT URL and branch from feeds.conf file
openwrt_feed() {
	# OpenWRT git repository URL
	OPENWRT_URL="$(sed -n 's/# openwrt \([^;^]\+\).*/\1/p' "$src_dir/feeds.conf")"
	# Git reference used to checkout OpenWRT repository
	OPENWRT_BRANCH="$(sed -n 's/# openwrt [^;^]\+[;^]\([^[:blank:]]\+\).*/\1/p' "$src_dir/feeds.conf")"
	# Check if ^ is used to separate URL and branch and in such case it is hash not branch
	grep -E '^# openwrt [^;^]+\^.+' "$src_dir/feeds.conf" && OPENWRT_BRANCH="#$OPENWRT_BRANCH"
	[ -n "$OPENWRT_BRANCH" ] || OPENWRT_BRANCH="master"
}

# Configuration variables
. "$src_dir/defaults.sh"
FORCE="" # Force build
CLONE_DEEP="" # Set this variable to clone OpenWRT tree in full depth not just latest commit
BUILD_ARGS=() # Additional arguments passed to OpenWRT make call (note that this is for all make calls in OpenWRT)
BUILD_JOBS="$(nproc)" # Number of jobs to be passed to make calls
SIGN_KEY="" # Path to private signing key
GIT_MIRROR="" # Path to git mirror directory
DL_MIRROR="" # Path to downloads mirror directory
CCACHE_HOST_DIR="" # Path to ccache directory for host compilations
CCACHE_TARGET_DIR="" # Path to ccache directory for target compilations
OUTPUT_DIR="./pkgsrepo" # Output directory for pkgsrepo command
openwrt_feed

# Load configurations
[ -f "${src_dir}"/turris-build.conf ] && . "${src_dir}"/turris-build.conf
[ -f ~/.turris-build ] && . ~/.turris-build
[ -f ./turris-build.conf ] && . ./turris-build.conf

##################################################################################

# Technical variables
declare -A available_commands # Set of all commands defined in this script
mirror_updated="" # Variable signaling that mirrors were update in this run already
debug="" # set when debug on executed scripts should be enabled

# OpenWRT directory for temporally data
export TMPDIR="${build_dir}/tmp"
mkdir -p "$TMPDIR"

# Git that should be used for commands such as: git commit or git am
_git() {
	git \
		-c "commit.gpgsign=false" \
		-c "user.email=auto-build@example.com" \
		-c "user.name=Build system automate" \
		"$@"
}

_sh() {
	sh ${debug:+-x} "$@"
}

_perl() {
	perl ${debug:+-d:Trace} "$@"
}

_make() {
	make ${debug:+-d} "$@"
}

# Make for OpenWRT
_openwrt_make() {
	local mk
	if [ -z "$FORCE" ]; then
		mk=("make" -j "$BUILD_JOBS")
	else
<<<<<<< HEAD
		mk=("$src_dir/helpers/force-make" "-j" "$BULD_JOBS" "-c" "$FORCE" "-f" "V=s" "--")
=======
		mk=("$src_dir/helpers/force-make" "-j" "$BUILD_JOBS" "-c" "$FORCE" "-f" "V=s" "--")
>>>>>>> e37986ae
	fi

	"${mk[@]}" ${debug:+-d} \
		"IGNORE_ERRORS=m" "BUILD_LOG=1" ${debug:+V=s} "${BUILD_ARGS[@]}" \
		"$@"
}

# Definition of avaliable commands ###############################################

available_commands+=( ["gen_version"]="Generates Turris version package from NEWS" )
gen_version() {
	report "Generating turris-version package"
	"${src_dir}/helpers/turris-version.sh" --output "${build_dir}/package/system/turris-version" package
	pushd "${build_dir}"
	git add "${build_dir}/package/system/turris-version"
	_git commit -m 'turris-version: Create a package with release notes'
	popd
}

available_commands+=( ["conflicts"]="Show packages that we are overriding in Turris OS packages" )
conflicts() {
	report "Showing conflicting packages"
	echo "Following packages are being overridden by Turris packages:"
	echo
	mkdir -p tmp
	find feeds/turrispackages -name Makefile | sed 's|.*/\([^/]*\)/Makefile|\1|' | sort > tmp/turris-packages.list
	find feeds/ -name Makefile | grep -v '^feeds/turrispackages' | sed 's|.*/\([^/]*\)/Makefile|\1|' | sort > tmp/other-packages.list
	comm -12 tmp/turris-packages.list tmp/other-packages.list | sed 's|^| * |'
	echo
	rm -f tmp/turris-packages.list tmp/other-packages.list
}

available_commands+=( ["stats"]="	Prints statistics regarding number of built packages" )
stats() {
	mkdir -p logs
	report "Reporting statistics"
	{
		echo "Statistics of the build:"
		echo
		echo " * $(find bin/packages -name '*.ipk' | wc -l) binary packages built"
		[ -f "logs/package/error.txt" ] && \
			echo -n " * $(wc -l <logs/package/error.txt)" || \
			echo -n " * 0"
		echo "/$(find logs/package/ -name 'compile.txt' | wc -l) source packages failed"
	} | tee logs/stats
}

available_commands+=( ["configure"]="Recreates configuration for target boards" )
configure() {
	report "Creating default configuration"
	[ -n "${TARGET_BOARD}" ] || die "No board selected!"
	cat "${src_dir}"/configs/common/* "${src_dir}/configs/${TARGET_BOARD}"/* > ./.config
	{
		[ -n "$DL_MIRROR" ] && echo "CONFIG_DOWNLOAD_FOLDER=$DL_MIRROR"
		echo "CONFIG_VERSION_REPO=\"https://repo.turris.cz/$PUBLISH_BRANCH/$TARGET_BOARD/packages\""
		echo "CONFIG_VERSION_NUMBER=\"$("${src_dir}/helpers/turris-version.sh" version)\""
		echo "CONFIG_VERSION_CODE=\"$(_git_remote_hash)\""
	} >> .config
	_make defconfig diffconfig

	# Verify config
	for config in "${src_dir}/configs/common"/* "${src_dir}/configs/${TARGET_BOARD}"/*; do
		 while IFS="=" read -r name value; do
			 [ -z "$value" ] && continue
			 [ "${value:0:1}" = "#" ] && continue
			 if [ "$value" = "n" ]; then
				 # No options can be ommited in the result so instead check it
				 # they are not enabled by any chance.
				 if grep -qE "^$name=y" ./.config; then
					 die "Config option that is forced to 'n' is set to 'y': $name=$value"
				 fi
			else
				 if ! grep -qE "^$name=$value$" ./.config; then
					 die "Config option is not present in generated config: $name=$value"
				 fi
			 fi
		done < "$config"
	done
}

available_commands+=( ["update_mirror"]="Updates all local mirrors" )
update_mirror() {
	[ -n "$GIT_MIRROR" ] || return 0
	[ -d "$GIT_MIRROR" ] || return 0
	[ -z "$mirror_updated" ] || return 0

	report "Updating local mirrors"
	flock --exclusive "$GIT_MIRROR" "$SHELL" -s "$GIT_MIRROR" <<"EOF"
		cd "$1"
		for mirror in ./*; do
			[ -d "$mirror" ] || continue
			cd "$mirror"
			git remote update --prune
			cd "$1"
		done
EOF
	mirror_updated="yes"
}

available_commands+=( ["checkout"]="Start everything from scratch - all changes deleted and fresh copy of OpenWRT gets checked out" )
checkout() {
<<<<<<< HEAD
	local target="${OPENWRT_BRANCH%#}"
=======
	local target="${OPENWRT_BRANCH#\#}"
>>>>>>> e37986ae
	report "Starting out: $target"

	report "Checking out OpenWRT repository"
	update_mirror
	if [ -n "$GIT_MIRROR" ]; then
		mkdir -p "$GIT_MIRROR"
		[ -d "$GIT_MIRROR/openwrt" ] || \
			git clone --mirror "$OPENWRT_URL" "$GIT_MIRROR/openwrt"
		OPENWRT_URL="$GIT_MIRROR/openwrt"
	fi
	rm -rf .git
	git init
	git remote add origin "$OPENWRT_URL"
	if [ -z "$GIT_MIRROR" -a "${OPENWRT_BRANCH:0:1}" = "#" ]; then
		# If we are downloading directly from server we can't fetch specific
		# commit so fetch everything
		git fetch origin
		git checkout -f "$target"
	else
		git fetch ${CLONE_DEEP+--depth 1} origin "$target"
		git checkout -f FETCH_HEAD
	fi

	git clean -dff -e '/turris-build.conf'
	find . -name '*.rej' -delete

	git rev-parse --short HEAD > version
	echo "/turris-build.conf" >> ./.gitignore
	echo "/version" >> ./.gitignore
	_git commit -m 'gitignore: Ignore some more files' ./.gitignore

	cp "$src_dir"/feeds.conf .

	if [ -n "$DL_MIRROR" ]; then
		mkdir -p "$DL_MIRROR"
		rm -rf dl && ln -s "$DL_MIRROR" dl
	fi
}

available_commands+=( ["clean_ccache"]="Clean persistent ccache paths" )
clean_ccache() {
	if [ "$(which ccache)" ]; then
		report "Cleaning ccache"
		[ -z "$CCACHE_HOST_DIR" ]   || CCACHE_DIR="$CCACHE_HOST_DIR"   ccache -C
		[ -z "$CCACHE_TARGET_DIR" ] || CCACHE_DIR="$CCACHE_TARGET_DIR/$TARGET_ARCH" ccache -C
	else
		report "Not cleaning ccache as you don't have ccache installed"
	fi
}

available_commands+=( ["set_ccache"]="Set persistent ccache paths" )
set_ccache() {
	[ -z "$CCACHE_SET" ] || return 0
	report "Setting ccache paths"
	CCACHE_SET=y
	[ -z "$CCACHE_HOST_DIR" ] || sed -i 's|$(STAGING_DIR_HOST)/ccache|'"$CCACHE_HOST_DIR|" include/host-build.mk
	[ -z "$CCACHE_TARGET_DIR" ] || [ -z "$TARGET_ARCH" ] || sed -i 's|$(STAGING_DIR)/ccache|'"$CCACHE_TARGET_DIR/$TARGET_ARCH|" include/package.mk
	[ -z "$(git diff include/host-build.mk include/package.mk)" ] || _git commit -m "include: ccache settings" include/host-build.mk include/package.mk
}

available_commands+=( ["set_local_feeds"]="Change feed URL to their mirror counterparts" )
set_local_feeds() {
	[ -n "$GIT_MIRROR" ] || return 0
	report "Setting feeds to their local counterparts"
	while read -r vcs name url rest; do
		if [ "$vcs" = src-git ] && [ -d "$GIT_MIRROR/$name" ]; then
			local branch=""
			[[ "$url" != *^* ]] || branch="^${url#*^}"
			[[ "$url" != *\;* ]] || branch=";${url#*;}"
			echo "$vcs $name file://$GIT_MIRROR/$name$branch $rest"
		else
			echo "$vcs $name $url $rest"
		fi
	done < feeds.conf > feeds.conf.new
	mv feeds.conf.new feeds.conf
}

available_commands+=( ["mirror_feeds"]="Creates initial mirrors of all configured feeds" )
mirror_feeds() {
	[ -n "$GIT_MIRROR" ] || return 0
	pushd "$GIT_MIRROR" >/dev/null
	cat "$src_dir"/feeds.conf "$build_dir"/feeds.conf 2> /dev/null | while read -r vcs name url rest; do
		if [ "$vcs" = src-git ] && [ ! -d "$GIT_MIRROR/$name" ]; then
			git clone --mirror "${url%[;^]*}" "$name"
		fi
	done
	popd >/dev/null
	update_mirror
}

available_commands+=( ["patch_openwrt"]="Patch the main OpenWRT repository" )
patch_openwrt() {
	report "Patching OpenWRT repository"
	for patch in "$src_dir/patches/openwrt"/*/*.patch; do
		_git am --whitespace=nowarn --reject "$patch"
	done
	if [ -d "$src_dir/src" ]; then
		cp -r "$src_dir"/src/* .
		find "$src_dir"/src -printf "%P\\0" | xargs --null git add
		_git commit -m 'Add additional files'
	fi
}

_git_remote_hash() {
	local dir="${1:-}"
	git -C "$dir" rev-list HEAD | \
		git -C "$dir" name-rev --stdin --refs='origin/*' | \
		awk '$2 != "" { print $1; exit }'
}

available_commands+=( ["store_hash"]="Stores hashes of current build" )
store_hash() {
	report "Storing hashes"
	mkdir -p bin
	{
	echo "Project was build from following repositories:"
	echo
	echo " * turris-build: $(_git_remote_hash "${src_dir}")"
	echo " * openwrt: $(_git_remote_hash "${build_dir}")"
	for feed in feeds/*; do
		[ -d "$feed/.git" ] || continue
		echo " * $feed: $(_git_remote_hash "${feed}")"
	done
	echo
	} | tee bin/git-hash
}

available_commands+=( ["repatch_feeds"]="Cleanup feeds, update them and patch them" )
repatch_feeds() {
	report "Getting feeds"
	update_mirror
	set_local_feeds
	_perl ./scripts/feeds clean -a
	_perl ./scripts/feeds update -a

	report "Patching feeds"
	for feed in "$src_dir"/patches/*; do
		[ -d "$feed" ] || continue
		feed_name="$(basename "$feed")"
		[ -d "$build_dir/feeds/$feed_name" ] || continue
		for patch in "$feed"/*/*.patch; do
			[ -f "$patch" ] || continue
			pushd "$build_dir/feeds/$feed_name" >/dev/null
			_git am --whitespace=nowarn --reject "$patch"
			popd >/dev/null
		done
	done

	report "Installing feeds packages"
	_perl ./scripts/feeds update -a -i
	_perl ./scripts/feeds install -a
}

available_commands+=( ["prefetch"]="Runs make download" )
prefetch() {
	# We do not want to use force here intentionally as we are not building here.
	FORCE="" _openwrt_make download
}

available_commands+=( ["gen_junit"]="Generates junit output from build logs" )
gen_junit() {
	_sh "${src_dir}"/helpers/generate_junit.sh
}

available_commands+=( ["pkgsrepo"]="Extract packages from OpenWRT tree and place them to repository format as they are deployed to Turris servers" )
pkgsrepo() {
	report "Extracting packages to pkgsrepo directory: $OUTPUT_DIR"
	rm -rf "$OUTPUT_DIR"
	mkdir -p "$OUTPUT_DIR"
	mv bin/packages/*/* "$OUTPUT_DIR"
	mv bin/targets/*/*/packages "$OUTPUT_DIR/core"
	mv bin/targets/*/*/config.buildinfo "$OUTPUT_DIR"
	mv bin/git-hash "$OUTPUT_DIR"
}

available_commands+=( ["compile_tools"]="Compile host tools" )
compile_tools() {
	report "Compiling tools"
	_openwrt_make tools/compile toolchain/compile
}

available_commands+=( ["compile_target"]="Compile target specific software (Linux kernel)" )
compile_target() {
	report "Compiling target"
	_openwrt_make target/compile
}

available_commands+=( ["compile_packages"]="Compile packages" )
compile_packages() {
	report "Compiling packages"
	_openwrt_make package/compile
}

available_commands+=( ["compile"]="	Compile tools, target and packages" )
compile() {
	compile_tools
	compile_target
	compile_packages
}

available_commands+=( ["sign"]="	Generate packages index and sign it" )
sign() {
	_openwrt_make package/index BUILD_KEY="$SIGN_KEY"
}

available_commands+=( ["clean"]="	Clean current build directory" )
clean() {
	report "Cleaning up current build directory"
	rm -rf ./build_dir ./tmp ./staging_dir ./logs ./bin
	mkdir -p tmp
}

available_commands+=( ["prepare"]="	Prepare build but don't build it (Implies: checkout clean patch_openwrt repatch_feeds gen_version configure set_ccache)" )
prepare() {
	checkout
	clean
	patch_openwrt
	repatch_feeds
	gen_version
	configure
	set_ccache
}

available_commands+=( ["prepare_tools"]="Prepare build and build tools (Impies: prepare compile_tools compile_target)" )
prepare_tools() {
	prepare
	compile_tools
	compile_target
}

available_commands+=( ["autopkg"]="	Deploy autopkg scripts that can be used for rolling software development" )
autopkg() {
	report "Deploying autopkg scripts"
	cp "$src_dir"/helpers/autopkg/* "$build_dir"/include/
	_git add include/autopkg-*.mk
	_git commit -m 'autopkg: Add autopkg scripts'
}

##################################################################################

print_help() {
	echo "Usage: ${0} [OPTION].. [COMMAND].."
	echo "Compile TurrisOS packages. This script fetches, patches and configures OpenWRT tree."
	echo
	echo "Primary options:"
	echo "	-t BOARD	Set target board to BOARD. This is required for almost all commands."
	echo "	-jNUM		Number of jobs in paralel to be run. In default number of CPUs is used."
	echo "	-a ARG		Add build arguments - passed directly to make. This option can be specified multiple times."
	echo "	-f[NUM]		Try hard to get stuff to compile (optional number specifies number of tries)"
	echo "	-o PATH		Path to output directory where repository is prepared. In default ./pkgsrepo is used."
	echo "	-s KEY		Sign packges with given private key. Key has to be generated using using tool."
	echo "	-h, --help	Show this help text"
	echo
	echo "Advanced options:"
	echo "	-p BRANCH	Name of the target build alias. This is used to set OPKG feeds. If not specified '$PUBLISH_BRANCH' is used."
	echo "	-l		Do not update local git mirrors. Use them as they are to fetch OpenWRT and its feeds."
	echo "	-d		Do not use shallow checkouts"
	echo "	-x		Enable debug mode"
	echo
	echo "Available commands are:"
	for cmd in "${!available_commands[@]}"; do
		echo "	$cmd	${available_commands[$cmd]}"
	done
	echo
	echo "Default commands are: ${DEFAULT_STEPS[*]}"
}

steps=()
# Parse arguments
while [ $# -gt 0 ]; do
	case "$1" in
		-e)
			echo "-e option is obsoleted and execution now always runs as with this option." >&2
			;;
		-j*)
			BUILD_JOBS="${1#-j}"
			;;
		-f*)
			FORCE="${1#-f}"
			[ -n "$FORCE" ] || FORCE="1"
			;;
		-t)
			shift
			set_target "$1"
			;;
		-a)
			shift
			BUILD_ARGS+=( "$1" )
			;;
		-p)
			shift
			PUBLISH_BRANCH="$1"
			;;
		-l)
			mirror_updated="override"
			OPENWRT_URL="$GIT_MIRROR/openwrt"
			;;
		-o)
			shift
			OUTPUT_DIR="$1"
			;;
		-s)
			shift
			SIGN_KEY="$1"
			;;
		-d)
			CLONE_DEEP="y"
			;;
		-x)
			debug="y"
			;;
		-h|--help)
			print_help
			exit 0
			;;
		*)
			[ -n "${available_commands[$1]}" ] || \
				die "There is no such option or command: $1"
			steps+=( "$1" )
			;;
	esac
	shift
done

[ "$(id -u)" != 0 ] || die "Build should not be run under root!"

[ ${#steps[@]} -gt 0 ] || steps=( "${DEFAULT_STEPS[@]}" )
for step in "${steps[@]}"; do
	"$step"
done<|MERGE_RESOLUTION|>--- conflicted
+++ resolved
@@ -125,11 +125,7 @@
 	if [ -z "$FORCE" ]; then
 		mk=("make" -j "$BUILD_JOBS")
 	else
-<<<<<<< HEAD
-		mk=("$src_dir/helpers/force-make" "-j" "$BULD_JOBS" "-c" "$FORCE" "-f" "V=s" "--")
-=======
 		mk=("$src_dir/helpers/force-make" "-j" "$BUILD_JOBS" "-c" "$FORCE" "-f" "V=s" "--")
->>>>>>> e37986ae
 	fi
 
 	"${mk[@]}" ${debug:+-d} \
@@ -231,11 +227,7 @@
 
 available_commands+=( ["checkout"]="Start everything from scratch - all changes deleted and fresh copy of OpenWRT gets checked out" )
 checkout() {
-<<<<<<< HEAD
-	local target="${OPENWRT_BRANCH%#}"
-=======
 	local target="${OPENWRT_BRANCH#\#}"
->>>>>>> e37986ae
 	report "Starting out: $target"
 
 	report "Checking out OpenWRT repository"
