--- conflicted
+++ resolved
@@ -197,26 +197,12 @@
 	[ -d "$GIT_MIRROR" ] || return 0
 	[ -z "$mirror_updated" ] || return 0
 
-<<<<<<< HEAD
-	report "Updating local mirrors"
-	mkdir -p "$GIT_MIRROR"
-	pushd "$GIT_MIRROR"
-	if [ ! -d openwrt ]; then
-		git clone --mirror "$OPENWRT_URL" openwrt
-	fi
-	OPENWRT_URL="$GIT_MIRROR/openwrt"
-	for mirror in ./*; do
-		cd "$mirror" || continue
-		if ! git remote update --prune; then
-			sleep $(( 1 + RANDOM % 30 ))
-=======
 	_report "Updating local mirrors"
 	flock --exclusive "$GIT_MIRROR" "$SHELL" -s "$GIT_MIRROR" <<"EOF"
 		cd "$1"
 		for mirror in ./*; do
 			[ -d "$mirror" ] || continue
 			cd "$mirror"
->>>>>>> a621a7d7
 			git remote update --prune
 			cd "$1"
 		done
