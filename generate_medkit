#!/bin/bash
# Turris medkit generator script
# (C) 2018-2020 CZ.NIC, z.s.p.o.
#
# This program is free software: you can redistribute it and/or modify
# it under the terms of the GNU General Public License as published by
# the Free Software Foundation, either version 3 of the License, or
# (at your option) any later version.
#
# This program is distributed in the hope that it will be useful,
# but WITHOUT ANY WARRANTY; without even the implied warranty of
# MERCHANTABILITY or FITNESS FOR A PARTICULAR PURPOSE.  See the
# GNU General Public License for more details.
#
# You should have received a copy of the GNU General Public License
# along with this program.  If not, see <http://www.gnu.org/licenses/>.
set -e

src_dir="$(dirname "$(readlink -f "$0")")"
. "$src_dir/helpers/common.sh"
. "$src_dir/helpers/generate_common.sh"

. "$src_dir/defaults.sh"
export BOARD=
export BRANCH="$PUBLISH_BRANCH"
export UPDATER_BRANCH=
export L10N=cs,de
export LISTS=
export UPDATER_SCRIPT=
export OVERLAY=
export SIGN_KEY=
export OUTPUT=
export TESTKEY=

export TURRIS_BUILD_DIR="$src_dir"

## Parse arguments ##
while [ $# -gt 0 ]; do
	case "$1" in
		-h|--help)
			echo "This script generates Turris medkit using updater-ng."
			echo "Usage: $0 [OPTION].. [OUTPUT]"
			echo
			echo "Generated medkit is written to file at path OUTPUT. If no OUTPUT"
			echo "is specified then the default format for used board is used."
			echo "Warning: This script generates a lot of stuff to current working"
			echo "directory. It is suggested to use some empty one not your home."
			echo "Options:"
			echo "  --target, -t BOARD"
			echo "    Set given board as target for generated medkit. In default"
			echo "    if this options is not specified omnia is used. Allowed"
			echo "    values are: turris1x, omnia, mox"
			echo "  --branch, -b BRANCH"
			echo "    Set given branch as source for packages used to generate "
<<<<<<< HEAD
			echo "    this medkit. If this option is not set then 'hbd' is used."
=======
			echo "    this medkit. If this option is not set then 'hbl' is used."
>>>>>>> 735fd25c
			echo "    Note that this does not sets that branch to updater-ng"
			echo "    configuration. You have to use --updater-branch for that."
			echo "  --updater-branch BRANCH"
			echo "    Set target branch inside medkit for updater-ng."
			# TODO maybe add version specification for future out of build use.
			echo "  --localization, -l LOCALIZATION,.."
			echo "    After this argument a list of language codes to be added to"
			echo "    medkit should be specified. Language codes should be"
			echo "    separated by comma. In default cs,de is used."
			echo "  --lists, -p PKGLIST,.."
			echo "    What lists should be added to medkit. In default no"
			echo "    additional lists will be added. Multiple lists can be"
			echo "    specified by separating them by commas."
			echo "  --updater-script FILE"
			echo "    Run file as updater's script. It is executed after primary"
			echo "    entry script of this tool."
			echo "  --overlay PATH"
			echo "    This allows you to overwrite or add some files to medkit."
			echo "    PATH is expected to be directory and whole content is copied"
			echo "    to newly generated root. This is handy if you want to change"
			echo "    some default settings for example."
			echo "  --sign KEY"
			echo "    Sign medkit with given KEY and usign utility"
			echo "  --help, -h"
			echo "    Print this text and exit."
			exit 0
			;;
		--target|-t)
			shift
			BOARD="$1"
			;;
		--branch|-b)
			shift
			BRANCH="$1"
			;;
		--updater-branch)
			shift
			UPDATER_BRANCH="$1"
			TESTKEY=y
			;;
		--localization|-l)
			shift
			L10N="$1"
			;;
		--lists|-p)
			shift
			LISTS="$1"
			;;
		--updater-script)
			shift
			UPDATER_SCRIPT="$1"
			;;
		--overlay)
			shift
			OVERLAY="$1"
			;;
		--sign)
			shift
			SIGN_KEY="$1"
			;;
		*)
			if [ -z "$OUTPUT" ]; then
				OUTPUT="$1"
			else
				echo "Unknown option: $1" >&2
				exit 1
			fi
			;;
	esac
	shift
done

[ -n "$BOARD" ] || die "You have to specify target Turris router."
[ -n "$OUTPUT" ] || {
	case "$BOARD" in
		mox)
			OUTPUT=mox-medkit.tar.gz
			;;
		omnia)
			OUTPUT=omnia-medkit.tar.gz
			;;
		turris1x)
			OUTPUT=turris-medkit.tar.gz
			;;
	esac
}
OUTPUT="$(readlink -f "$OUTPUT")"

updater_ng_repodetect "$BRANCH" "$BOARD"
get_usign
get_updater_ng

export PATH="$PATH:$(dirname "$USIGN")"
## Generate root ##
exec fakeroot -- /bin/bash -s <<EOF
set -e

mkdir -p root
## Create base filesystem for updater
ln -sf tmp root/var
# Create lock required by updater
mkdir -p root/tmp/lock
# Create opkg status file and info file
mkdir -p root/usr/lib/opkg/info
touch root/usr/lib/opkg/status

## Run updater it self
"\$PKGUPDATE" \
	-R "$(pwd)"/root --out-of-root --batch \
	"file://\$TURRIS_BUILD_DIR/helpers/medkit-updater-ng.lua"

## Generate /etc/config/updater
m4args=()
[ -z "\$UPDATER_BRANCH" ] || m4args+=("-D_BRANCH_='\$UPDATER_BRANCH'")
[ -z "\$LISTS" ] || m4args+=("-D_LISTS_='\$LISTS'")
[ -z "\$L10N" ] || m4args+=("-D_LANGS_=\$L10N")
m4 "\${m4args[@]}" "\$TURRIS_BUILD_DIR/helpers/medkit-updater-ng-config.m4" > root/etc/config/updater

## Overlay user's files
if [ -n "\$OVERLAY" ]; then
	cp -a "\$OVERLAY/." root/
fi

## Root cleanups
rm -f root/var/lock/opkg.lock
rm -f root/usr/share/updater/flags
rm -rf root/usr/share/updater/unpacked
rm -rf root/var/opkg-collided

## Tar root
(
cd root
# Create archive
tar -czf "\$OUTPUT" .
)
md5sum "\$OUTPUT" | sed 's| /.*/| |' > "\$OUTPUT.md5"
sha256sum "\$OUTPUT" | sed 's| /.*/| |' > "\$OUTPUT.sha256"
[ -z "\$SIGN_KEY" ] || "\$USIGN" -S -m "\$OUTPUT" -s "\$SIGN_KEY"

## Cleanup
rm -rf root
EOF<|MERGE_RESOLUTION|>--- conflicted
+++ resolved
@@ -52,11 +52,7 @@
 			echo "    values are: turris1x, omnia, mox"
 			echo "  --branch, -b BRANCH"
 			echo "    Set given branch as source for packages used to generate "
-<<<<<<< HEAD
 			echo "    this medkit. If this option is not set then 'hbd' is used."
-=======
-			echo "    this medkit. If this option is not set then 'hbl' is used."
->>>>>>> 735fd25c
 			echo "    Note that this does not sets that branch to updater-ng"
 			echo "    configuration. You have to use --updater-branch for that."
 			echo "  --updater-branch BRANCH"
