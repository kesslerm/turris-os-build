From 3a024aa95277f16036e30ab80a262cde782eed98 Mon Sep 17 00:00:00 2001
From: =?UTF-8?q?Karel=20Ko=C4=8D=C3=AD?= <cynerd@email.cz>
Date: Wed, 20 Feb 2019 22:26:35 +0100
Subject: [PATCH] logrotate: add cron job

---
 utils/logrotate/Makefile             | 2 ++
 utils/logrotate/files/logrotate.cron | 2 ++
 2 files changed, 4 insertions(+)
 create mode 100644 utils/logrotate/files/logrotate.cron

diff --git a/utils/logrotate/Makefile b/utils/logrotate/Makefile
index 46c415319..1b2054279 100644
--- a/utils/logrotate/Makefile
+++ b/utils/logrotate/Makefile
<<<<<<< HEAD
@@ -66,6 +66,8 @@ define Package/logrotate/install
=======
@@ -9,7 +9,7 @@ include $(TOPDIR)/rules.mk
 
 PKG_NAME:=logrotate
 PKG_VERSION:=3.17.0
-PKG_RELEASE:=1
+PKG_RELEASE:=2
 
 PKG_SOURCE:=$(PKG_NAME)-$(PKG_VERSION).tar.xz
 PKG_SOURCE_URL:=https://github.com/logrotate/logrotate/releases/download/$(PKG_VERSION)
@@ -56,6 +56,8 @@ define Package/logrotate/install
>>>>>>> cc7bc5ed
 	$(INSTALL_BIN) ${PKG_BUILD_DIR}/logrotate $(1)/usr/sbin/
 	$(INSTALL_DIR) $(1)/etc
 	$(INSTALL_DATA) ./files/logrotate.conf $(1)/etc/
+	$(INSTALL_DIR) $(1)/etc/cron.d
+	$(INSTALL_DATA) ./files/logrotate.cron $(1)/etc/cron.d/logrotate
 	$(INSTALL_DIR) $(1)/etc/logrotate.d
 endef
 
diff --git a/utils/logrotate/files/logrotate.cron b/utils/logrotate/files/logrotate.cron
new file mode 100644
index 000000000..5cdffc0d3
--- /dev/null
+++ b/utils/logrotate/files/logrotate.cron
@@ -0,0 +1,2 @@
+MAILTO=""
+12     *       *       *       *       root	/usr/sbin/logrotate -s /tmp/logrotate.state /etc/logrotate.conf
-- 
2.27.0
<|MERGE_RESOLUTION|>--- conflicted
+++ resolved
@@ -13,20 +13,7 @@
 index 46c415319..1b2054279 100644
 --- a/utils/logrotate/Makefile
 +++ b/utils/logrotate/Makefile
-<<<<<<< HEAD
 @@ -66,6 +66,8 @@ define Package/logrotate/install
-=======
-@@ -9,7 +9,7 @@ include $(TOPDIR)/rules.mk
- 
- PKG_NAME:=logrotate
- PKG_VERSION:=3.17.0
--PKG_RELEASE:=1
-+PKG_RELEASE:=2
- 
- PKG_SOURCE:=$(PKG_NAME)-$(PKG_VERSION).tar.xz
- PKG_SOURCE_URL:=https://github.com/logrotate/logrotate/releases/download/$(PKG_VERSION)
-@@ -56,6 +56,8 @@ define Package/logrotate/install
->>>>>>> cc7bc5ed
  	$(INSTALL_BIN) ${PKG_BUILD_DIR}/logrotate $(1)/usr/sbin/
  	$(INSTALL_DIR) $(1)/etc
  	$(INSTALL_DATA) ./files/logrotate.conf $(1)/etc/
@@ -44,4 +31,4 @@
 +MAILTO=""
 +12     *       *       *       *       root	/usr/sbin/logrotate -s /tmp/logrotate.state /etc/logrotate.conf
 -- 
-2.27.0
+2.27.0