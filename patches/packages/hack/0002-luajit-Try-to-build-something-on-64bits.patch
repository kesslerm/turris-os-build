--- conflicted
+++ resolved
@@ -1,8 +1,4 @@
-<<<<<<< HEAD
 From 53c80906f35a6671220277fe4e7d407ed8bf7703 Mon Sep 17 00:00:00 2001
-=======
-From 6c1dc051131d753f69b273ce11fa027128c150cc Mon Sep 17 00:00:00 2001
->>>>>>> c212c7f1
 From: Michal Hrusecky <michal.hrusecky@nic.cz>
 Date: Thu, 2 Aug 2018 14:39:39 +0200
 Subject: [PATCH] luajit: Try to build something on 64bits
@@ -14,11 +10,7 @@
  create mode 100644 lang/luajit/patches/64bit-build.patch
 
 diff --git a/lang/luajit/Makefile b/lang/luajit/Makefile
-<<<<<<< HEAD
-index e5dfa9531..5f4c8b2b0 100644
-=======
 index e1f2a74..33a82cd 100644
->>>>>>> c212c7f1
 --- a/lang/luajit/Makefile
 +++ b/lang/luajit/Makefile
 @@ -32,7 +32,7 @@ define Package/luajit/description
@@ -30,7 +22,6 @@
      HOST_BITS := -m32
    endif
  endif
-<<<<<<< HEAD
 @@ -69,9 +69,9 @@ endef
  
  define Package/luajit/install
@@ -55,11 +46,6 @@
 diff --git a/lang/luajit/patches/64bit-build.patch b/lang/luajit/patches/64bit-build.patch
 new file mode 100644
 index 000000000..908b8f1ec
-=======
-diff --git a/lang/luajit/patches/64bit-build.patch b/lang/luajit/patches/64bit-build.patch
-new file mode 100644
-index 0000000..908b8f1
->>>>>>> c212c7f1
 --- /dev/null
 +++ b/lang/luajit/patches/64bit-build.patch
 @@ -0,0 +1,27 @@
@@ -91,8 +77,4 @@
 +   MRef k;		/* Split constant array (points to the middle). */
 +   MRef uv;		/* Upvalue list. local slot|0x8000 or parent uv idx. */
 -- 
-<<<<<<< HEAD
-2.19.1
-=======
 2.19.2
->>>>>>> c212c7f1
