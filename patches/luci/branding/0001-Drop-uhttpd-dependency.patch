--- conflicted
+++ resolved
@@ -1,8 +1,4 @@
-<<<<<<< HEAD
-From 4762b5c6844d45e6e7059ade628a4f20c61ac33f Mon Sep 17 00:00:00 2001
-=======
-From 8615071c5b3e8f4a5a0efefec2a4344222b3c4df Mon Sep 17 00:00:00 2001
->>>>>>> d3927e53
+From 9e25722f17f72039e974b853a13585a25cf8376d Mon Sep 17 00:00:00 2001
 From: Michal Hrusecky <Michal@Hrusecky.net>
 Date: Fri, 9 Feb 2018 10:18:36 +0100
 Subject: [PATCH] Drop uhttpd dependency
@@ -16,7 +12,7 @@
  2 files changed, 2 insertions(+), 2 deletions(-)
 
 diff --git a/collections/luci-light/Makefile b/collections/luci-light/Makefile
-index 9eee97b..48323b1 100644
+index 9eee97bf9..48323b183 100644
 --- a/collections/luci-light/Makefile
 +++ b/collections/luci-light/Makefile
 @@ -10,7 +10,7 @@ LUCI_TYPE:=col
@@ -29,16 +25,12 @@
  include ../../luci.mk
  
 diff --git a/collections/luci/Makefile b/collections/luci/Makefile
-<<<<<<< HEAD
-index 9b495c3..c60fa52 100644
-=======
-index c3174e8..85a7b85 100644
->>>>>>> d3927e53
+index c3174e8b9..85a7b8532 100644
 --- a/collections/luci/Makefile
 +++ b/collections/luci/Makefile
-@@ -11,7 +11,7 @@ LUCI_BASENAME:=luci
- 
- LUCI_TITLE:=Standard OpenWrt set including full admin with ppp support and the default Bootstrap theme
+@@ -12,7 +12,7 @@ LUCI_BASENAME:=luci
+ LUCI_TITLE:=LuCI interface with Uhttpd as Webserver (default)
+ LUCI_DESCRIPTION:=Standard OpenWrt set including full admin with ppp support and the default Bootstrap theme
  LUCI_DEPENDS:= \
 -	+uhttpd +luci-mod-admin-full +luci-theme-bootstrap \
 +	+luci-mod-admin-full +luci-theme-bootstrap \
@@ -46,8 +38,4 @@
  	+rpcd-mod-rrdns
  
 -- 
-<<<<<<< HEAD
-2.16.1
-=======
 2.18.0
->>>>>>> d3927e53
