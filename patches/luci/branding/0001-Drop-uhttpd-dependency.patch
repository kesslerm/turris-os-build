--- conflicted
+++ resolved
@@ -1,8 +1,4 @@
-<<<<<<< HEAD
-From 9e25722f17f72039e974b853a13585a25cf8376d Mon Sep 17 00:00:00 2001
-=======
 From 9fdb623cd3fd0eed1b801010558b4184cea283aa Mon Sep 17 00:00:00 2001
->>>>>>> d072f370
 From: Michal Hrusecky <Michal@Hrusecky.net>
 Date: Fri, 9 Feb 2018 10:18:36 +0100
 Subject: [PATCH] Drop uhttpd dependency
@@ -29,11 +25,7 @@
  include ../../luci.mk
  
 diff --git a/collections/luci/Makefile b/collections/luci/Makefile
-<<<<<<< HEAD
-index c3174e8b9..85a7b8532 100644
-=======
 index 739eb51..06d3d98 100644
->>>>>>> d072f370
 --- a/collections/luci/Makefile
 +++ b/collections/luci/Makefile
 @@ -12,7 +12,7 @@ LUCI_BASENAME:=luci
