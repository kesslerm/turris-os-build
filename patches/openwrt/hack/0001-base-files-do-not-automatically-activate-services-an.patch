--- conflicted
+++ resolved
@@ -47,11 +47,7 @@
 index 0000000..a1a1c74
 --- /dev/null
 +++ b/package/base-files/files/etc/services_wanted
-<<<<<<< HEAD
-@@ -0,0 +1,59 @@
-=======
 @@ -0,0 +1,57 @@
->>>>>>> 3b5ec5ea
 +asm1062-fix
 +atd
 +atsha204-feed-entropy
