--- conflicted
+++ resolved
@@ -10,19 +10,11 @@
  target/linux/mvebu/image/cortexa9.mk | 4 ----
  1 file changed, 4 deletions(-)
 
-<<<<<<< HEAD
 diff --git a/target/linux/mvebu/image/cortexa9.mk b/target/linux/mvebu/image/cortexa9.mk
-index ea20a25a29..791ff03f8a 100644
+index 968e2a38f4..671bec69ae 100644
 --- a/target/linux/mvebu/image/cortexa9.mk
 +++ b/target/linux/mvebu/image/cortexa9.mk
-@@ -38,10 +38,6 @@ define Device/cznic_turris-omnia
-=======
-diff --git a/target/linux/mvebu/image/cortex-a9.mk b/target/linux/mvebu/image/cortex-a9.mk
-index 5b50108d70..ac7a83c239 100644
---- a/target/linux/mvebu/image/cortex-a9.mk
-+++ b/target/linux/mvebu/image/cortex-a9.mk
-@@ -175,10 +175,6 @@ define Device/cznic_turris-omnia
->>>>>>> 0b5bac3a
+@@ -39,10 +39,6 @@ define Device/cznic_turris-omnia
      mkf2fs e2fsprogs kmod-fs-vfat kmod-nls-cp437 kmod-nls-iso8859-1 \
      wpad-basic-wolfssl kmod-ath9k kmod-ath10k-ct ath10k-firmware-qca988x-ct \
      partx-utils kmod-i2c-mux-pca954x
@@ -30,10 +22,6 @@
 -  IMAGE/$$(IMAGE_PREFIX)-sysupgrade.img.gz := boot-scr | boot-img | sdcard-img | gzip | append-metadata
 -  IMAGE/omnia-medkit-$$(IMAGE_PREFIX)-initramfs.tar.gz := omnia-medkit-initramfs | gzip
 -  IMAGE_NAME = $$(2)
-<<<<<<< HEAD
-   SOC := armada-385
-=======
->>>>>>> 0b5bac3a
    SUPPORTED_DEVICES += armada-385-turris-omnia
    BOOT_SCRIPT := turris-omnia
  endef
