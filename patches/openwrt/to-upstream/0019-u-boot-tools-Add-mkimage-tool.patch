From 104ef6313ba55dcf17dbc5c7dd00abcce8e876f3 Mon Sep 17 00:00:00 2001
From: Michal Hrusecky <michal.hrusecky@nic.cz>
Date: Wed, 20 Mar 2019 16:42:28 +0100
Subject: [PATCH] u-boot tools: Add mkimage tool

---
 .../{uboot-envtools => uboot-tools}/Makefile  | 51 ++++++++++++++++---
 .../files/apm821xx                            |  0
 .../files/ar71xx                              |  0
 .../files/ath79                               |  0
 .../files/cns3xxx                             |  0
 .../files/imx6                                |  0
 .../files/ipq40xx                             |  0
 .../files/ipq806x                             |  0
 .../files/kirkwood                            |  0
 .../files/lantiq                              |  0
 .../files/layerscape                          |  0
 .../files/mpc85xx                             |  0
 .../files/mvebu                               |  0
 .../{uboot-envtools => uboot-tools}/files/mxs |  0
 .../files/oxnas                               |  0
 .../files/pistachio                           |  0
 .../files/ramips                              |  0
 .../files/uboot-envtools.sh                   |  0
 .../patches/001-compile.patch                 |  0
 19 files changed, 44 insertions(+), 7 deletions(-)
 rename package/boot/{uboot-envtools => uboot-tools}/Makefile (58%)
 rename package/boot/{uboot-envtools => uboot-tools}/files/apm821xx (100%)
 rename package/boot/{uboot-envtools => uboot-tools}/files/ar71xx (100%)
 rename package/boot/{uboot-envtools => uboot-tools}/files/ath79 (100%)
 rename package/boot/{uboot-envtools => uboot-tools}/files/cns3xxx (100%)
 rename package/boot/{uboot-envtools => uboot-tools}/files/imx6 (100%)
 rename package/boot/{uboot-envtools => uboot-tools}/files/ipq40xx (100%)
 rename package/boot/{uboot-envtools => uboot-tools}/files/ipq806x (100%)
 rename package/boot/{uboot-envtools => uboot-tools}/files/kirkwood (100%)
 rename package/boot/{uboot-envtools => uboot-tools}/files/lantiq (100%)
 rename package/boot/{uboot-envtools => uboot-tools}/files/layerscape (100%)
 rename package/boot/{uboot-envtools => uboot-tools}/files/mpc85xx (100%)
 rename package/boot/{uboot-envtools => uboot-tools}/files/mvebu (100%)
 rename package/boot/{uboot-envtools => uboot-tools}/files/mxs (100%)
 rename package/boot/{uboot-envtools => uboot-tools}/files/oxnas (100%)
 rename package/boot/{uboot-envtools => uboot-tools}/files/pistachio (100%)
 rename package/boot/{uboot-envtools => uboot-tools}/files/ramips (100%)
 rename package/boot/{uboot-envtools => uboot-tools}/files/uboot-envtools.sh (100%)
 rename package/boot/{uboot-envtools => uboot-tools}/patches/001-compile.patch (100%)

diff --git a/package/boot/uboot-envtools/Makefile b/package/boot/uboot-tools/Makefile
similarity index 58%
rename from package/boot/uboot-envtools/Makefile
rename to package/boot/uboot-tools/Makefile
index 49428a5..e9f13e6 100644
--- a/package/boot/uboot-envtools/Makefile
+++ b/package/boot/uboot-tools/Makefile
@@ -7,7 +7,7 @@
 
 include $(TOPDIR)/rules.mk
 
-PKG_NAME:=uboot-envtools
+PKG_NAME:=uboot-tools
 PKG_DISTNAME:=u-boot
 PKG_VERSION:=2018.03
<<<<<<< HEAD
 PKG_RELEASE:=4
=======
 PKG_RELEASE:=3.1
>>>>>>> 176681d1
@@ -43,19 +43,50 @@ define Package/uboot-envtools/description
  This package includes tools to read and modify U-Boot bootloader environment.
 endef
 
+define Package/uboot-mkimage
+  SECTION:=utils
+  CATEGORY:=Utilities
+  SUBMENU:=Boot Loaders
+  TITLE:=create U-Boot bootloader images
+  URL:=http://www.denx.de/wiki/U-Boot
+  DEPENDS:=+libopenssl @OPENSSL_ENGINE
+endef
+
+define Package/uboot-mkimage/description
+ This package includes tools to create U-Boot bootloader images.
+endef
+
+TARGET_CFLAGS += -I$(STAGING_DIR)/usr/include
+
 define Build/Configure
 	touch $(PKG_BUILD_DIR)/include/config.h
 	mkdir -p $(PKG_BUILD_DIR)/include/config
 	touch $(PKG_BUILD_DIR)/include/config/auto.conf
 	mkdir -p $(PKG_BUILD_DIR)/include/generated
 	touch $(PKG_BUILD_DIR)/include/generated/autoconf.h
+	touch $(PKG_BUILD_DIR)
 endef
 
-MAKE_FLAGS += \
-	TARGET_CFLAGS="$(TARGET_CFLAGS)" \
-	TARGET_LDFLAGS="$(TARGET_LDFLAGS)" \
-	no-dot-config-targets=envtools \
-	envtools
+define Build/Compile
+	$(MAKE) -C $(PKG_BUILD_DIR) \
+		CROSS_COMPILE="$(TARGET_CROSS)" \
+		TARGET_CFLAGS="$(TARGET_CFLAGS)" \
+		HOSTLDFLAGS= \
+		no-dot-config-targets=envtools \
+		CROSS_BUILD_TOOLS=1 \
+		NO_SDL=1 \
+		envtools defconfig
+	mv $(PKG_BUILD_DIR)/tools/env/fw_printenv $(PKG_BUILD_DIR)
+	sed -i 's|^\(CONFIG_RSA.*\)=y|# \1 is not set|' $(PKG_BUILD_DIR)/.config
+	sed -i 's|^\(CONFIG_FIT_SIGNATURE\)=y|# \1 is not set|' $(PKG_BUILD_DIR)/.config
+	$(MAKE) -C $(PKG_BUILD_DIR) \
+		CROSS_COMPILE="$(TARGET_CROSS)" \
+		TARGET_CFLAGS="$(TARGET_CFLAGS)" \
+		HOSTLDFLAGS= \
+		CROSS_BUILD_TOOLS=1 \
+		NO_SDL=1 \
+		cross_tools
+endef
 
 define Package/uboot-envtools/conffiles
 /etc/config/ubootenv
@@ -64,7 +95,7 @@ endef
 
 define Package/uboot-envtools/install
 	$(INSTALL_DIR) $(1)/usr/sbin
-	$(INSTALL_BIN) $(PKG_BUILD_DIR)/tools/env/fw_printenv $(1)/usr/sbin
+	$(INSTALL_BIN) $(PKG_BUILD_DIR)/fw_printenv $(1)/usr/sbin/fw_printenv
 	$(LN) fw_printenv $(1)/usr/sbin/fw_setenv
 	$(INSTALL_DIR) $(1)/lib
 	$(INSTALL_DATA) ./files/uboot-envtools.sh $(1)/lib
@@ -75,4 +106,10 @@ define Package/uboot-envtools/install
 	)
 endef
 
+define Package/uboot-mkimage/install
+	$(INSTALL_DIR) $(1)/usr/sbin
+	$(INSTALL_BIN) $(PKG_BUILD_DIR)/tools/mkimage $(1)/usr/sbin
+endef
+
 $(eval $(call BuildPackage,uboot-envtools))
+$(eval $(call BuildPackage,uboot-mkimage))
diff --git a/package/boot/uboot-envtools/files/apm821xx b/package/boot/uboot-tools/files/apm821xx
similarity index 100%
rename from package/boot/uboot-envtools/files/apm821xx
rename to package/boot/uboot-tools/files/apm821xx
diff --git a/package/boot/uboot-envtools/files/ar71xx b/package/boot/uboot-tools/files/ar71xx
similarity index 100%
rename from package/boot/uboot-envtools/files/ar71xx
rename to package/boot/uboot-tools/files/ar71xx
diff --git a/package/boot/uboot-envtools/files/ath79 b/package/boot/uboot-tools/files/ath79
similarity index 100%
rename from package/boot/uboot-envtools/files/ath79
rename to package/boot/uboot-tools/files/ath79
diff --git a/package/boot/uboot-envtools/files/cns3xxx b/package/boot/uboot-tools/files/cns3xxx
similarity index 100%
rename from package/boot/uboot-envtools/files/cns3xxx
rename to package/boot/uboot-tools/files/cns3xxx
diff --git a/package/boot/uboot-envtools/files/imx6 b/package/boot/uboot-tools/files/imx6
similarity index 100%
rename from package/boot/uboot-envtools/files/imx6
rename to package/boot/uboot-tools/files/imx6
diff --git a/package/boot/uboot-envtools/files/ipq40xx b/package/boot/uboot-tools/files/ipq40xx
similarity index 100%
rename from package/boot/uboot-envtools/files/ipq40xx
rename to package/boot/uboot-tools/files/ipq40xx
diff --git a/package/boot/uboot-envtools/files/ipq806x b/package/boot/uboot-tools/files/ipq806x
similarity index 100%
rename from package/boot/uboot-envtools/files/ipq806x
rename to package/boot/uboot-tools/files/ipq806x
diff --git a/package/boot/uboot-envtools/files/kirkwood b/package/boot/uboot-tools/files/kirkwood
similarity index 100%
rename from package/boot/uboot-envtools/files/kirkwood
rename to package/boot/uboot-tools/files/kirkwood
diff --git a/package/boot/uboot-envtools/files/lantiq b/package/boot/uboot-tools/files/lantiq
similarity index 100%
rename from package/boot/uboot-envtools/files/lantiq
rename to package/boot/uboot-tools/files/lantiq
diff --git a/package/boot/uboot-envtools/files/layerscape b/package/boot/uboot-tools/files/layerscape
similarity index 100%
rename from package/boot/uboot-envtools/files/layerscape
rename to package/boot/uboot-tools/files/layerscape
diff --git a/package/boot/uboot-envtools/files/mpc85xx b/package/boot/uboot-tools/files/mpc85xx
similarity index 100%
rename from package/boot/uboot-envtools/files/mpc85xx
rename to package/boot/uboot-tools/files/mpc85xx
diff --git a/package/boot/uboot-envtools/files/mvebu b/package/boot/uboot-tools/files/mvebu
similarity index 100%
rename from package/boot/uboot-envtools/files/mvebu
rename to package/boot/uboot-tools/files/mvebu
diff --git a/package/boot/uboot-envtools/files/mxs b/package/boot/uboot-tools/files/mxs
similarity index 100%
rename from package/boot/uboot-envtools/files/mxs
rename to package/boot/uboot-tools/files/mxs
diff --git a/package/boot/uboot-envtools/files/oxnas b/package/boot/uboot-tools/files/oxnas
similarity index 100%
rename from package/boot/uboot-envtools/files/oxnas
rename to package/boot/uboot-tools/files/oxnas
diff --git a/package/boot/uboot-envtools/files/pistachio b/package/boot/uboot-tools/files/pistachio
similarity index 100%
rename from package/boot/uboot-envtools/files/pistachio
rename to package/boot/uboot-tools/files/pistachio
diff --git a/package/boot/uboot-envtools/files/ramips b/package/boot/uboot-tools/files/ramips
similarity index 100%
rename from package/boot/uboot-envtools/files/ramips
rename to package/boot/uboot-tools/files/ramips
diff --git a/package/boot/uboot-envtools/files/uboot-envtools.sh b/package/boot/uboot-tools/files/uboot-envtools.sh
similarity index 100%
rename from package/boot/uboot-envtools/files/uboot-envtools.sh
rename to package/boot/uboot-tools/files/uboot-envtools.sh
diff --git a/package/boot/uboot-envtools/patches/001-compile.patch b/package/boot/uboot-tools/patches/001-compile.patch
similarity index 100%
rename from package/boot/uboot-envtools/patches/001-compile.patch
rename to package/boot/uboot-tools/patches/001-compile.patch
-- 
2.28.0
<|MERGE_RESOLUTION|>--- conflicted
+++ resolved
@@ -59,11 +59,7 @@
 +PKG_NAME:=uboot-tools
  PKG_DISTNAME:=u-boot
  PKG_VERSION:=2018.03
-<<<<<<< HEAD
- PKG_RELEASE:=4
-=======
  PKG_RELEASE:=3.1
->>>>>>> 176681d1
 @@ -43,19 +43,50 @@ define Package/uboot-envtools/description
   This package includes tools to read and modify U-Boot bootloader environment.
  endef
