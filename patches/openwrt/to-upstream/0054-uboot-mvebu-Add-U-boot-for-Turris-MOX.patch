--- conflicted
+++ resolved
@@ -1,13 +1,9 @@
-From 5667303e50a8d3db2737f80df9f81e42a732d94b Mon Sep 17 00:00:00 2001
+From c0047b0bcafd24b2e13709ffff151381f5cf92ce Mon Sep 17 00:00:00 2001
 From: Josef Schlehofer <pepe.schlehofer@gmail.com>
-Date: Wed, 16 Nov 2022 08:57:35 +0100
+Date: Fri, 9 Sep 2022 12:40:11 +0200
 Subject: [PATCH] uboot-mvebu: Add U-boot for Turris MOX
 
-<<<<<<< HEAD
-This adds U-boot for Turris MOX
-=======
 This adds U-boot support for Turris MOX within OpenWrt build system.
->>>>>>> f5b9c5c5
 
 Signed-off-by: Josef Schlehofer <pepe.schlehofer@gmail.com>
 ---
@@ -15,11 +11,7 @@
  1 file changed, 8 insertions(+)
 
 diff --git a/package/boot/uboot-mvebu/Makefile b/package/boot/uboot-mvebu/Makefile
-<<<<<<< HEAD
-index 5075dce2ab..691d87d149 100644
-=======
 index c6b2133c22..58a74a4983 100644
->>>>>>> f5b9c5c5
 --- a/package/boot/uboot-mvebu/Makefile
 +++ b/package/boot/uboot-mvebu/Makefile
 @@ -50,6 +50,13 @@ define U-Boot/espressobin
@@ -36,20 +28,12 @@
  define U-Boot/uDPU
    NAME:=Methode uDPU
    BUILD_SUBTARGET:=cortexa53
-<<<<<<< HEAD
-@@ -66,6 +73,7 @@ UBOOT_TARGETS:= \
-=======
 @@ -65,6 +72,7 @@ UBOOT_TARGETS:= \
  	helios4 \
->>>>>>> f5b9c5c5
  	omnia \
  	espressobin \
++	mox \
  	uDPU \
-+	mox \
-<<<<<<< HEAD
-=======
- 	uDPU \
->>>>>>> f5b9c5c5
  	eDPU
  
 -- 
