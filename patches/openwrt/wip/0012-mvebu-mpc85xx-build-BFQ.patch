--- conflicted
+++ resolved
@@ -6,53 +6,34 @@
 BFQ is an IO scheduler which enables higher IO throughput on hard drives
 on sequential workloads which is especially nice for NASes.
 
+It also BFQ hierarchical scheduling support [2]
+
+[2] https://cateee.net/lkddb/web-lkddb/BFQ_GROUP_IOSCHED.html
+
 Signed-off-by: Michal Vasilek <michal.vasilek@nic.cz>
 ---
-<<<<<<< HEAD
- target/linux/mpc85xx/config-5.4 | 1 +
- target/linux/mvebu/config-5.4   | 1 +
+ target/linux/mpc85xx/config-5.4 | 2 ++
+ target/linux/mvebu/config-5.4   | 2 ++
  2 files changed, 2 insertions(+)
 
 diff --git a/target/linux/mpc85xx/config-5.4 b/target/linux/mpc85xx/config-5.4
-index d6683dab35..2b837342a7 100644
+index d6683dab35..55fe1e5e09 100644
 --- a/target/linux/mpc85xx/config-5.4
 +++ b/target/linux/mpc85xx/config-5.4
-@@ -114,6 +114,7 @@ CONFIG_I2C_BOARDINFO=y
+@@ -114,6 +114,8 @@ CONFIG_I2C_BOARDINFO=y
  CONFIG_I2C_MPC=y
-=======
- target/linux/mpc85xx/config-4.14 | 2 ++
- target/linux/mvebu/config-4.14   | 2 ++
- 2 files changed, 2 insertions(+)
-
-diff --git a/target/linux/mpc85xx/config-4.14 b/target/linux/mpc85xx/config-4.14
-index 77fd10f302..50fc0aeecf 100644
---- a/target/linux/mpc85xx/config-4.14
-+++ b/target/linux/mpc85xx/config-4.14
-@@ -177,6 +177,8 @@ CONFIG_I2C_MPC=y
->>>>>>> 3097786e
  CONFIG_ILLEGAL_POINTER_VALUE=0
  CONFIG_INITRAMFS_SOURCE=""
 +CONFIG_IOSCHED_BFQ=y
-<<<<<<< HEAD
++CONFIG_BFQ_GROUP_IOSCHED=y
  CONFIG_IRQCHIP=y
  CONFIG_IRQ_DOMAIN=y
  CONFIG_IRQ_FORCED_THREADING=y
 diff --git a/target/linux/mvebu/config-5.4 b/target/linux/mvebu/config-5.4
-index ea73bafe23..ce67d1c657 100644
+index ea73bafe23..762a768b43 100644
 --- a/target/linux/mvebu/config-5.4
 +++ b/target/linux/mvebu/config-5.4
-@@ -281,6 +281,7 @@ CONFIG_I2C_MV64XXX=y
-=======
-+CONFIG_BFQ_GROUP_IOSCHED=y
- # CONFIG_IPIC is not set
- CONFIG_IRQCHIP=y
- CONFIG_IRQ_DOMAIN=y
-diff --git a/target/linux/mvebu/config-4.14 b/target/linux/mvebu/config-4.14
-index 7a0caeeb61..3f8466b4a4 100644
---- a/target/linux/mvebu/config-4.14
-+++ b/target/linux/mvebu/config-4.14
-@@ -278,6 +278,8 @@ CONFIG_I2C_MV64XXX=y
->>>>>>> 3097786e
+@@ -281,6 +281,8 @@ CONFIG_I2C_MV64XXX=y
  # CONFIG_I2C_PXA is not set
  # CONFIG_I2C_PXA_SLAVE is not set
  CONFIG_INITRAMFS_SOURCE=""
@@ -60,6 +41,4 @@
 +CONFIG_BFQ_GROUP_IOSCHED=y
  CONFIG_IRQCHIP=y
  CONFIG_IRQ_DOMAIN=y
- CONFIG_IRQ_DOMAIN_HIERARCHY=y
--- 
-2.33.0
+ CONFIG_IRQ_DOMAIN_HIERARCHY=y