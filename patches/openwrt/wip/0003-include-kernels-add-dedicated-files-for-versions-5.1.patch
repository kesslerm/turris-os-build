<<<<<<< HEAD
From 5a41841d97e2a2d0d05e7ade9a049eafae756e3a Mon Sep 17 00:00:00 2001
=======
From 3765f3e97fa12b3fed4b987c0911772e39086902 Mon Sep 17 00:00:00 2001
>>>>>>> d4258ec6
From: Josef Schlehofer <pepe.schlehofer@gmail.com>
Date: Sun, 4 Dec 2022 10:44:44 +0100
Subject: [PATCH] include/kernels: add dedicated file for kernel 5.15 version
 5.15

Signed-off-by: Josef Schlehofer <pepe.schlehofer@gmail.com>
---
 include/kernel-5.15 | 2 ++
 2 files changed, 4 insertions(+)
 create mode 100644 include/kernel-5.15

<<<<<<< HEAD
=======
diff --git a/include/kernel-5.10 b/include/kernel-5.10
new file mode 100644
index 0000000000..bc3926bb3d
--- /dev/null
+++ b/include/kernel-5.10
@@ -0,0 +1,2 @@
+LINUX_VERSION-5.10 = .179
+LINUX_KERNEL_HASH-5.10.179 = 1bbd445c154b053eea46acc883be548a98179988a9ed3a0b81bddfbf30a37e29
>>>>>>> d4258ec6
diff --git a/include/kernel-5.15 b/include/kernel-5.15
new file mode 100644
index 0000000000..4c18bc35c2
--- /dev/null
+++ b/include/kernel-5.15
@@ -0,0 +1,2 @@
+LINUX_VERSION-5.15 = .114
+LINUX_KERNEL_HASH-5.15.114 = e981ea5d219f77735bf5a3f7e84a8af578df8ac3e1c4ff1b0649e2b0795277d2
-- 
<<<<<<< HEAD
2.39.2
=======
2.40.1
>>>>>>> d4258ec6
<|MERGE_RESOLUTION|>--- conflicted
+++ resolved
@@ -1,8 +1,4 @@
-<<<<<<< HEAD
-From 5a41841d97e2a2d0d05e7ade9a049eafae756e3a Mon Sep 17 00:00:00 2001
-=======
 From 3765f3e97fa12b3fed4b987c0911772e39086902 Mon Sep 17 00:00:00 2001
->>>>>>> d4258ec6
 From: Josef Schlehofer <pepe.schlehofer@gmail.com>
 Date: Sun, 4 Dec 2022 10:44:44 +0100
 Subject: [PATCH] include/kernels: add dedicated file for kernel 5.15 version
@@ -14,17 +10,6 @@
  2 files changed, 4 insertions(+)
  create mode 100644 include/kernel-5.15
 
-<<<<<<< HEAD
-=======
-diff --git a/include/kernel-5.10 b/include/kernel-5.10
-new file mode 100644
-index 0000000000..bc3926bb3d
---- /dev/null
-+++ b/include/kernel-5.10
-@@ -0,0 +1,2 @@
-+LINUX_VERSION-5.10 = .179
-+LINUX_KERNEL_HASH-5.10.179 = 1bbd445c154b053eea46acc883be548a98179988a9ed3a0b81bddfbf30a37e29
->>>>>>> d4258ec6
 diff --git a/include/kernel-5.15 b/include/kernel-5.15
 new file mode 100644
 index 0000000000..4c18bc35c2
@@ -34,8 +19,4 @@
 +LINUX_VERSION-5.15 = .114
 +LINUX_KERNEL_HASH-5.15.114 = e981ea5d219f77735bf5a3f7e84a8af578df8ac3e1c4ff1b0649e2b0795277d2
 -- 
-<<<<<<< HEAD
-2.39.2
-=======
 2.40.1
->>>>>>> d4258ec6
