<<<<<<< HEAD
6.0-future
----------

* Based on development version of OpenWrt
* Foris removed (use reForis exclusively now)

5.1.0
-----

* reForis: add NetMetr plugin
* Remove old Device Detection based on Suricata
* Enable /proc files
=======
5.0.1
-----

* Improved experimental migration from Turris OS 3.x
* Prevent updates overwrite cron configuration file
* Add possibility to backup public key for RIPE Atlas probe
>>>>>>> 5e6fadf6

5.0.0
-----

* Based on latest OpenWrt 19.07 and Linux 4.14
* New features for reForis including remote control and snapshots integration
* Add secondary DNS servers and enable TLS for Google DNS
* Replaced Vixie-cron with cronie
* Webapps: Forward to HTTPS if possible
* Updater: Drop compatibility for releases before v4.0-beta2
* MOX: I2C-1 on GPIO pinheader is now enabled

4.0.6
-----

* updater: fix packages provides and modify virtual packages behavior
* kernel: updated to version 4.14.167
* zerotier: add /etc/config/zerotier as configuration file
* avrdude: fix GPIO path building
* mbedtls: updated to version 2.16.4
  Fixes: CVE-2019-18222
* tiff: updated to version 4.1.0
  Fixes: CVE-2019-14973, CVE-2019-17546, CVE-2019-7663, CVE-2019-6128

4.0.5
-----

* Based on the latest OpenWrt 18.06.6
* kernel: update to version 4.14.162
* python3: update to version 3.6.10
* wget: fix CVE-2019-5953
* unbound: update to version 1.9.6
* php7: update to version 7.2.26
  Fixes: CVE-2019-11044, CVE-2019-11045, CVE-2019-11046, CVE-2019-11047, CVE-2019-11050
* nano: update to version 4.7
* openssl: update to version 1.0.2u
* bird: update to version 1.6.8
* reforis: update to the latest development version, adds openvpn-plugin
* ffmpeg: update to version 4.0.5
  Fixes: CVE-2019-12730, CVE-2019-17539, CVE-2019-17542
* e2fsprogs: fix CVE-2019-5094
* christmas: removed from default installation

4.0.4
-----

* Not found

4.0.3
-----

* Merry Christmas!
🔔🔔🔔
* kernel: updated to version 4.14.158
* foris-controller-subordinates-module: limit custom name length
* tvheadend: ensure the first setup works
* libvpx: fix CVE-2019-9232, CVE-2019-9325, CVE-2019-9371, CVE-2019-9433
* git: updated to version 2.16.6, fix multiple CVEs

4.0.2
-----

* Based on the latest OpenWrt 18.06.5
* added missing hardening package list
* fixed autodetection of router address in Foris OpenVPN
* irssi: updated to version 1.2.2, fix CVE-2019-15717
* sudo: updated to version 1.8.28p1, fix CVE-2019-14287
* bind: updated to version 9.11.13, fix CVE-2019-6477
* openldap: updated to version 2.4.48, fix CVE-2019-13565
* kernel: updated to version 4.14.156
* libpcap: updated to version 1.9.1, fix CVE-2019-1516{1,2,3,4,5}
* tcpdump: updated to version 4.9.3, fix multiple CVEs
* python: updated to version 2.7.17
* php7: updated to version 7.2.25, fix CVE-2019-11043, CVE-2019-11042
* mariadb: updated to version 10.4.10, fix CVE-2019-2974, CVE-2019-2938
* foris: updated to version 100.6
* foris-controller: updated to version 1.0.6
* python[3]-cryptography: fix CVE-2018-10903
* ustream-ssl: CVE-2019-5101, CVE-2019-5102
* unbound: updated to version 1.9.5, fix CVE-2019-18934
* haproxy: updated to version 1.8.23, fix CVE-2019-19330
* lxc: fix CVE-2019-5736
* tor: updated to version 4.1.6
* nano: updated to version 4.6
* libiconv: updated to version 1.16
* enable RTC NVMEM access for Turris 1.x
* luci-compat, lmdb: new packages

4.0.1
-----

* include eeprom drive in Omnia medkits (used in some tests)
* fix reForis dependencies
* expat: updated to version 2.2.9, fix CVE-2018-20843, CVE-2019-15903
* python[2,3]: fix CVE-2019-16056, CVE-2019-16935
* libgcrypt: fix CVE-2019-13627
* mosquitto: updated to version 1.5.9, fix CVE-2019-11779
* python-crypto: fix CVE-2013-7459 and CVE-2018-6594
* security fix for Foris translation
* unbound: update to version 1.9.4, fix CVE-2019-16866
* haveged: update to version 1.9.8
* nextcloud: update to version 16.0.5
* nano: update to version 4.5
* python3-pip: fix shebang

4.0
---

* experimental support for multiple drives in storage plugin
* hostapd: fix CVE-2019-16275
* zmq: fix CVE-2019-13132
* django: updated to version 1.8.19, fix CVE-2018-753{6,7}

4.0-beta11
----------

* mariadb: updated to version 10.4.8

4.0-beta10
----------

* haveged: updated to version 1.9.6
* keepalived: update to version 1.4.5, fix CVE-2018-19115
* lighttpd: updated to version 1.4.54, fix CVE-2019-11072
* libarchive: updated to version 3.4.0, multiple CVE fixes
* bind: updated to version 9.11.10, multiple CVE fixes
* dovecot: updated to version 2.2.36.4, fix CVE-2019-7524
* pigeonhole: updated to version 0.4.24.2, fix CVE-2019-11500
* nano: updated to version 4.4
* unbound: updated to version 1.9.3
* nextcloud: updated to version 16.0.4
* bzip2: fix CVE-2019-12900
* wget: fix CVE-2018-20483
* wolfssl: fix CVE-2018-16870, CVE-2019-13628
* iptables: fix CVE-2019-11360
* tar: fix CVE-2018-20482, CVE-2019-9923
* musl: fix CVE-2019-14697
* patch: fix CVE-2019-1363{6,8}
* apinger: updated to the latest git revision
* speedtest-netperf: new package

4.0-beta9
---------

* golang: fix for CVE-2018-1687{3,4,5}, CVE-2019-6486
* squid: update to version 3.5.28
* foris: fix AttributeError password_set

4.0-beta8
---------

* nextcloud: updated to version 16.0.3
* mariadb: updated to version 10.4.7
* unbound: updated to version 1.9.2
* nodogsplash: updated to version 4.0.1
* libaio: updated to version 0.3.112
* libdouble-conversion: updated to version 3.1.4
* subversion: fix for CVE-2018-11782, CVE-2019-0203, CVE-2018-11803
* kernel: fix for CVE-2019-3846, CVE-2019-3900

4.0-beta7
---------

* python3: updated to version 3.6.9
* python2: updated to version 2.7.16
* python{2,3}: fix for CVE-2018-20852

4.0-beta6
---------

* Based on latest OpenWrt 18.06.4
* Fixed Foris error manifesting in network tab in some configurations
* irssi: CVE-2019-13045
* asterisk{13,15}: fix AST-2019-003

4.0-beta5
---------

* Initial support for Nextcloud setup from Foris
* Storage plugin is now part of the base installation
* Added CESNET feed with Nemea
* znc: CVE-2019-12816
* Fixed kernel panic sometimes occurring on Omnia

4.0-beta4
---------

* foris: fixed issue when English was the only language
* php7: updated to 7.2.17
* libxml2: updated to 2.9.9, fixed CVE-2018-14404
* hostapd: fixed CVE-2019-949{4,5,6,7,8,9}, CVE-2019-11555
* block-mount: fix restart of fstab service

4.0-beta3
---------

* improved netboot to support remote management
* syslog-ng service stop fix
* updater: packages removal happens now at the same time as packages installation
* fosquitto: simplified init and respawn
* knot 2.7.7
* kernel: CVE-2019-11477, CVE-2019-11478, CVE-2019-11479

4.0-beta2
---------

* New implementation of dev-detect which does not depend on Pakon (experimental)
* Fixed default encryption method for passwd from package shadow. Reset your
  system user's passwords (including root) if you set them by passwd.
* LXC fixes for systemd based hosts
* Foris: packages lists UI reworked
* Foris: improved "no link" message in WAN tab
* Netmetr: fixed initial setup
* Nextcloud: dropped duplicate Referrer-Policy and updated to 16.0.1
* Commit hash replaced with router name in banner
* Suricata updated to version 4.0.7
* kmod-usb2 is now part of base installation
* ACL enabled for BTRFS
* libxslt: CVE-2019-11068
* prosody: CVE-2018-10847
* python-urllib3: CVE-2019-9740, CVE-2019-11324

4.0-beta1
---------

* New version of updater-ng with completely rewritten network backend which
  dramatically decreases memory consumption during update.
* Fixed problem in updater-supervisor which caused updater to behave as
  deactivated even if user set it otherwise.
* Nextcloud updated to latest version (15.0.7)
* Fixed crash on time tab in Foris on devices without Wi-Fi
* switch-branch now reinstalls all packages on branch switch to mitigate problems
  when switching to and from HBD (OpenWRT master <-> OpenWRT 18.06).
* Default setting of IPv6 in Foris is now DHCPv6
* Fixed IPv6 prefix delegation in default installation
* Foris now correctly displays steps in initial setup guide
* Fix rainbow in Luci on Omnia
* Do not use ath10k-ct on Omnia
* Improved LXC support and fixes (some issues still remain)
* System logs and lograte changed to limit logs size
* Added basic support for Turris OS 3.x migration
* Python3 updated to 3.6.8
* Repository path on repo.turris.cz changed (in compatible way)
* Production addresses for CZ.NICs ODVR including DNS over TLS support

4.0-alpha5
----------

* Fixed Foris updater tab crash on new installation
* Fixed crash when Pakon was invoked with empty database
* libssl2 CVE fixes
* Mozilla IOT gateway updated to 0.6.0
* added uboot mkimage package
* Nextcloud updated to 15.0.5
* fixed some issues with peridot and sfp

4.0-alpha4
----------

* Fixed compilation of Tvheadend that was missing in alpha3
* Fixed problem with notifications containing _() if no language was installed
* atsha204 fix for potential security issue

4.0-alpha3
----------

* Added support for Mox OTP (command mox-otp)
* Fixed LEDs on Omnia (rainbow)
* SFP on Omnia can be now used by changing used device tree
* Updater-ng should now require less memory to update system
* Domains of DHCP clients in DNS were fixed
* Various packages updates and new Luci theme called Rosy

4.0-alpha2
----------

* Based on latest OpenWRT 18.06.2
* New Updater configuration (requires updater reconfiguration!)
* Packages lists cleaned up and some unmaintained ones were dropped
* New version of Foris with new backend bus based on MQTT
* Upstream versions for some primary packages were backported
* Fixed compilation for most of the packages
* And other small fixes in a lot of system utilities

4.0-alpha1
----------

* Rebased on latest OpenWRT
* Turris 1.x migrated to musl libc<|MERGE_RESOLUTION|>--- conflicted
+++ resolved
@@ -1,4 +1,3 @@
-<<<<<<< HEAD
 6.0-future
 ----------
 
@@ -11,14 +10,13 @@
 * reForis: add NetMetr plugin
 * Remove old Device Detection based on Suricata
 * Enable /proc files
-=======
+
 5.0.1
 -----
 
 * Improved experimental migration from Turris OS 3.x
 * Prevent updates overwrite cron configuration file
 * Add possibility to backup public key for RIPE Atlas probe
->>>>>>> 5e6fadf6
 
 5.0.0
 -----
