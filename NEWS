<<<<<<< HEAD
=======
5.0-dev
-------

* Based on OpenWRT 19.07

>>>>>>> 3b5ec5ea
4.1.0
-----

* updater lists: drop compatibility hacks for Turris OS 4.0 alpha releases
* updater pkglists: drop compatibility hacks for releases before v4.0-beta2
* webapps: switch to https if possible
* mox: i2c-1 on GPIO pinheader is now enabled

4.0.5
-----

* Based on the latest OpenWrt 18.06.6
* kernel: update to version 4.14.162
* python3: update to version 3.6.10
* wget: fix CVE-2019-5953
* unbound: update to version 1.9.6
* php7: update to version 7.2.26
  Fixes: CVE-2019-11044, CVE-2019-11045, CVE-2019-11046, CVE-2019-11047, CVE-2019-11050
* nano: update to version 4.7
* openssl: update to version 1.0.2u
* bird: update to version 1.6.8
* reforis: update to the latest development version, adds openvpn-plugin
* ffmpeg: update to version 4.0.5
  Fixes: CVE-2019-12730, CVE-2019-17539, CVE-2019-17542
* e2fsprogs: fix CVE-2019-5094

4.0.4
-----

* Not found

4.0.3
-----

* Merry Christmas!
🔔🔔🔔
* kernel: updated to version 4.14.158
* foris-controller-subordinates-module: limit custom name length
* tvheadend: ensure the first setup works
* libvpx: fix CVE-2019-9232, CVE-2019-9325, CVE-2019-9371, CVE-2019-9433
* git: updated to version 2.16.6, fix multiple CVEs

4.0.2
-----

* Based on the latest OpenWrt 18.06.5
* added missing hardening package list
* fixed autodetection of router address in Foris OpenVPN
* irssi: updated to version 1.2.2, fix CVE-2019-15717
* sudo: updated to version 1.8.28p1, fix CVE-2019-14287
* bind: updated to version 9.11.13, fix CVE-2019-6477
* openldap: updated to version 2.4.48, fix CVE-2019-13565
* kernel: updated to version 4.14.156
* libpcap: updated to version 1.9.1, fix CVE-2019-1516{1,2,3,4,5}
* tcpdump: updated to version 4.9.3, fix multiple CVEs
* python: updated to version 2.7.17
* php7: updated to version 7.2.25, fix CVE-2019-11043, CVE-2019-11042
* mariadb: updated to version 10.4.10, fix CVE-2019-2974, CVE-2019-2938
* foris: updated to version 100.6
* foris-controller: updated to version 1.0.6
* python[3]-cryptography: fix CVE-2018-10903
* ustream-ssl: CVE-2019-5101, CVE-2019-5102
* unbound: updated to version 1.9.5, fix CVE-2019-18934
* haproxy: updated to version 1.8.23, fix CVE-2019-19330
* lxc: fix CVE-2019-5736
* tor: updated to version 4.1.6
* nano: updated to version 4.6
* libiconv: updated to version 1.16
* enable RTC NVMEM access for Turris 1.x
* luci-compat, lmdb: new packages

4.0.1
-----

* include eeprom drive in Omnia medkits (used in some tests)
* fix reForis dependencies
* expat: updated to version 2.2.9, fix CVE-2018-20843, CVE-2019-15903
* python[2,3]: fix CVE-2019-16056, CVE-2019-16935
* libgcrypt: fix CVE-2019-13627
* mosquitto: updated to version 1.5.9, fix CVE-2019-11779
* python-crypto: fix CVE-2013-7459 and CVE-2018-6594
* security fix for Foris translation
* unbound: update to version 1.9.4, fix CVE-2019-16866
* haveged: update to version 1.9.8
* nextcloud: update to version 16.0.5
* nano: update to version 4.5
* python3-pip: fix shebang

4.0
---

* experimental support for multiple drives in storage plugin
* hostapd: fix CVE-2019-16275
* zmq: fix CVE-2019-13132
* django: updated to version 1.8.19, fix CVE-2018-753{6,7}

4.0-beta11
----------

* mariadb: updated to version 10.4.8

4.0-beta10
----------

* haveged: updated to version 1.9.6
* keepalived: update to version 1.4.5, fix CVE-2018-19115
* lighttpd: updated to version 1.4.54, fix CVE-2019-11072
* libarchive: updated to version 3.4.0, multiple CVE fixes
* bind: updated to version 9.11.10, multiple CVE fixes
* dovecot: updated to version 2.2.36.4, fix CVE-2019-7524
* pigeonhole: updated to version 0.4.24.2, fix CVE-2019-11500
* nano: updated to version 4.4
* unbound: updated to version 1.9.3
* nextcloud: updated to version 16.0.4
* bzip2: fix CVE-2019-12900
* wget: fix CVE-2018-20483
* wolfssl: fix CVE-2018-16870, CVE-2019-13628
* iptables: fix CVE-2019-11360
* tar: fix CVE-2018-20482, CVE-2019-9923
* musl: fix CVE-2019-14697
* patch: fix CVE-2019-1363{6,8}
* apinger: updated to the latest git revision
* speedtest-netperf: new package

4.0-beta9
---------

* golang: fix for CVE-2018-1687{3,4,5}, CVE-2019-6486
* squid: update to version 3.5.28
* foris: fix AttributeError password_set

4.0-beta8
---------

* nextcloud: updated to version 16.0.3
* mariadb: updated to version 10.4.7
* unbound: updated to version 1.9.2
* nodogsplash: updated to version 4.0.1
* libaio: updated to version 0.3.112
* libdouble-conversion: updated to version 3.1.4
* subversion: fix for CVE-2018-11782, CVE-2019-0203, CVE-2018-11803
* kernel: fix for CVE-2019-3846, CVE-2019-3900

4.0-beta7
---------

* python3: updated to version 3.6.9
* python2: updated to version 2.7.16
* python{2,3}: fix for CVE-2018-20852

4.0-beta6
---------

* Based on latest OpenWrt 18.06.4
* Fixed Foris error manifesting in network tab in some configurations
* irssi: CVE-2019-13045
* asterisk{13,15}: fix AST-2019-003

4.0-beta5
---------

* Initial support for Nextcloud setup from Foris
* Storage plugin is now part of the base installation
* Added CESNET feed with Nemea
* znc: CVE-2019-12816
* Fixed kernel panic sometimes occurring on Omnia

4.0-beta4
---------

* foris: fixed issue when English was the only language
* php7: updated to 7.2.17
* libxml2: updated to 2.9.9, fixed CVE-2018-14404
* hostapd: fixed CVE-2019-949{4,5,6,7,8,9}, CVE-2019-11555
* block-mount: fix restart of fstab service

4.0-beta3
---------

* improved netboot to support remote management
* syslog-ng service stop fix
* updater: packages removal happens now at the same time as packages installation
* fosquitto: simplified init and respawn
* knot 2.7.7
* kernel: CVE-2019-11477, CVE-2019-11478, CVE-2019-11479

4.0-beta2
---------

* New implementation of dev-detect which does not depend on Pakon (experimental)
* Fixed default encryption method for passwd from package shadow. Reset your
  system user's passwords (including root) if you set them by passwd.
* LXC fixes for systemd based hosts
* Foris: packages lists UI reworked
* Foris: improved "no link" message in WAN tab
* Netmetr: fixed initial setup
* Nextcloud: dropped duplicate Referrer-Policy and updated to 16.0.1
* Commit hash replaced with router name in banner
* Suricata updated to version 4.0.7
* kmod-usb2 is now part of base installation
* ACL enabled for BTRFS
* libxslt: CVE-2019-11068
* prosody: CVE-2018-10847
* python-urllib3: CVE-2019-9740, CVE-2019-11324

4.0-beta1
---------

* New version of updater-ng with completely rewritten network backend which
  dramatically decreases memory consumption during update.
* Fixed problem in updater-supervisor which caused updater to behave as
  deactivated even if user set it otherwise.
* Nextcloud updated to latest version (15.0.7)
* Fixed crash on time tab in Foris on devices without Wi-Fi
* switch-branch now reinstalls all packages on branch switch to mitigate problems
  when switching to and from HBD (OpenWRT master <-> OpenWRT 18.06).
* Default setting of IPv6 in Foris is now DHCPv6
* Fixed IPv6 prefix delegation in default installation
* Foris now correctly displays steps in initial setup guide
* Fix rainbow in Luci on Omnia
* Do not use ath10k-ct on Omnia
* Improved LXC support and fixes (some issues still remain)
* System logs and lograte changed to limit logs size
* Added basic support for Turris OS 3.x migration
* Python3 updated to 3.6.8
* Repository path on repo.turris.cz changed (in compatible way)
* Production addresses for CZ.NICs ODVR including DNS over TLS support

4.0-alpha5
----------

* Fixed Foris updater tab crash on new installation
* Fixed crash when Pakon was invoked with empty database
* libssl2 CVE fixes
* Mozilla IOT gateway updated to 0.6.0
* added uboot mkimage package
* Nextcloud updated to 15.0.5
* fixed some issues with peridot and sfp

4.0-alpha4
----------

* Fixed compilation of Tvheadend that was missing in alpha3
* Fixed problem with notifications containing _() if no language was installed
* atsha204 fix for potential security issue

4.0-alpha3
----------

* Added support for Mox OTP (command mox-otp)
* Fixed LEDs on Omnia (rainbow)
* SFP on Omnia can be now used by changing used device tree
* Updater-ng should now require less memory to update system
* Domains of DHCP clients in DNS were fixed
* Various packages updates and new Luci theme called Rosy

4.0-alpha2
----------

* Based on latest OpenWRT 18.06.2
* New Updater configuration (requires updater reconfiguration!)
* Packages lists cleaned up and some unmaintained ones were dropped
* New version of Foris with new backend bus based on MQTT
* Upstream versions for some primary packages were backported
* Fixed compilation for most of the packages
* And other small fixes in a lot of system utilities

4.0-alpha1
----------

* Rebased on latest OpenWRT
* Turris 1.x migrated to musl libc<|MERGE_RESOLUTION|>--- conflicted
+++ resolved
@@ -1,14 +1,7 @@
-<<<<<<< HEAD
-=======
-5.0-dev
--------
+5.0.0
+-----
 
 * Based on OpenWRT 19.07
-
->>>>>>> 3b5ec5ea
-4.1.0
------
-
 * updater lists: drop compatibility hacks for Turris OS 4.0 alpha releases
 * updater pkglists: drop compatibility hacks for releases before v4.0-beta2
 * webapps: switch to https if possible
