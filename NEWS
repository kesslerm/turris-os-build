--- conflicted
+++ resolved
@@ -1,4 +1,3 @@
-<<<<<<< HEAD
 6.0-future
 ----------
 
@@ -11,12 +10,11 @@
 * reForis: add NetMetr plugin
 * Remove old Device Detection based on Suricata
 * Enable /proc files
-=======
+
 5.0.4
 -----
 
 * Guest network on Turris MOX SDIO card is now supported
->>>>>>> 9db9d45f
 
 5.0.3
 -----
