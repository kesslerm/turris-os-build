--- conflicted
+++ resolved
@@ -1,4 +1,3 @@
-<<<<<<< HEAD
 6.0-alpha2
 -----
 
@@ -31,14 +30,13 @@
 
 📦️ Other Changes
   • Obsolete SIDN package feed dropped
-=======
+
 5.4.2
 -----
 
 🐛 Bug Fixes
   • Fixed collision with libgd
   • Fixed collision with vim
->>>>>>> cbc1c2e4
 
 5.4.1
 -----
