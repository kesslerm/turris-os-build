--- conflicted
+++ resolved
@@ -1,16 +1,14 @@
-<<<<<<< HEAD
 5.3.0
 -----
 
 * Sentinel improvements
 * Updated Nextcloud
-=======
+
 5.2.5
 -----
 
 * Based on the latest OpenWrt 19.07.8
   * Updated kernel to version 4.14.241
->>>>>>> f6e90abc
 
 5.2.4
 -----
