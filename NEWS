<<<<<<< HEAD
7.0.0
-----

💥 Breaking Changes
  • Based on the latest OpenWrt 22.03.2 release
    • moving from iptables to nftables

🚀 New Features
  • Dark mode in LuCI
=======
6.2.0
-----

🚀 New Features
  • Redesigned WebApps
  • Syncthing integration

📌 Updates
  • Linux kernel updated to 5.15.86
  • Bind updated to version 9.18.10
>>>>>>> e8a825a6

6.1.0
-----

💥 Breaking Changes
  • Linux kernel on Turris 1.X updated from 5.10 to 5.15
  • Nextcloud now uses PHP 8
  • PHP 8 doc_root changed to /srv/www

🚀 New Features
  • VLAN support for WAN interface in reForis
  • Credentials (username, password) support in OpenVPN reForis client
  • Improved support for PHP 8
     • performance tweaks and added support for lighttpd

🐛 Bug Fixes
  • Fixed automatic Nextcloud updates without user approval in the UI
  • Fixed Turris Netboot to work with Turris OS 6
  • Fixed Rainbow not saving brightness when set with the button

📌 Updates
  • Nextcloud updated to 23.0.11
  • Snowflake updated to 2.4.1
  • Python3 updated to 3.9.16

6.0.4
-----

💥 Breaking Changes
  • Dropped packages for old ISDN4Linux

🚀 New Features
  • Added 10k passwords from Turris Sentinel to common passwords
  • Added packages for LibreSpeed
  • Added package Snowflake
  • Added firmware package for AsiaRF AW7916-NPD
  • Added branch name to automatic snapshots

🐛 Bug Fixes
  • Fixed network diagnostics module
  • Fixed lighttpd module for rrdtool
  • Fixed inaccessible router through hostname when a client didn't send its hostname
  • Fixed crashing Sentinel FWLogs

📌 Updates
  • Christmas updated to be working with recent LEDs change
  • Linux kernel updated to 5.15.82 and 5.10.158
  • PHP7 updated to 7.4.33
  • PHP8 updated to version 8.0.25
  • OpenSSL updated to 1.1.1s
  • wolfSSL updated to 5.5.3 (CVE 2022-42905)
  • SQLite3 updated to 3.40.0
  • cronie updated to 1.6.1
  • golang: updated to 1.18.9

6.0.3
-----

🚀 New Features
  • Added SFP and OpenVPN modules for diagnostics

📌 Updates
  • rainbow updated to version 0.1.3
  • syncthing updated to version 1.19.2
  • golang updated to version 1.18.8
  • Linux kernel updated to 5.15.78 and 5.10.154

📦️ Other Changes
  • Switch to performance governor by default

6.0.2
-----

🚀 New Features
  • Added SSL variants for zabbix

📌 Updates
  • Updater-ng updated to 70.0.2
  • Rainbow updated to 0.1.2
  • Unbound updated to 1.17.0
  • igmpproxy updated to 0.3
  • tailscale updated to 1.24.2
  • uriparser updated to 0.9.7

🐛 Bug Fixes
  • Adjust path for tar in maintain-config-backup script
  • Fixed missing icon in reForis menu for Nextcloud plugin
  • Fixed collisions in ffmpeg packages
  • Fixed collisions in pulseaudio packages
  • Fixed collisions between ttyd and mosquitto packages
  • Fixed kmod-ipt-nathelper-rtsp package with Linux kernel 5.15
  • Fixed initial user creation for Nextcloud
  • Fixed Turris Diagnostics webs for Turris Shield

📦️ Other Changes
  • Foris backend for old data collection system uCollect was removed

6.0.1
-----

🚀 New Features
  • Added standalone snapshots web

📌 Updates
  • Python3 updated to 3.9.15 

🐛 Bug Fixes
  • Fixed link for morce in package lists
  • Some packages like wireguard were missing/renamed in upstream
   • Provide smooth transition atleast for a few packages
  • Fix compatibility script for rainbow

6.0
-----

💥 Breaking Changes
  • Based on the latest OpenWrt 21.02.5 release
    • LuCI supports L2 and L3 configuration
  • LTS kernel 5.15
  • Foris removed (use reForis exclusively now)
  • Lighttpd uses number prefixes for configuration files to ensure a predictable order

🚀 New Features
  • Morce (integrated IDS)
  • reForis Nextcloud plugin
  • Wi-Fi 6 cards supported
  • Turris Auth (login gateway)
  • PaKon moved to a separate page
  • New LEDs driver for all routers
  • Dashboard in LuCI
  • NetMetr supports measurement with IPv6 address
  • Improved support for Turris 1.x routers
    • New Device Tree
    • PowerPC SPE utilized – should improve performance
    • Knot Resolver by default

🐛 Bug Fixes
  • Allow managing interfaces in reForis for Turris 1.x
  • Fixed Ethernet ports numbering for Turris MOX in reForis

📌 Updates
  • Python version 3.7 ➔ 3.9
  • Lighttpd version ➔ 1.4.67
  • Nextcloud version ➔ 22.2.10

📦️ Other Changes
  • Obsolete SIDN package feed dropped

5.4.4
-----

📌 Updates
  • Kernel to version 4.14.294
  • Knot Resolver to version 5.5.3 (CVE-2022-40188)
  • Unbound to version 1.16.3 (CVE-2022-3204)
  • BIND to version 9.16.33 (CVE-2022-2795, CVE-2022-3080, CVE-2022-38177, CVE-2022-38178) 

5.4.3
-----

🐛 Bug Fixes
  • Fixed permission denied while installing packages

📌 Updates
  • Kernel to version 4.14.292
  • Knot DNS to version 3.1.7
  • Knot Resolver to version 5.5.2
  • syslog-ng to version 3.38.1

5.4.2
-----

🐛 Bug Fixes
  • Fixed collision with libgd
  • Fixed collision with vim

📌 Updates
  • Kernel to version 4.14.291

5.4.1
-----

🐛 Bug Fixes
  • Fixed Unicode support in BusyBox
  • Fixed showing Turris OS versioning mismatch

📌 Updates
  • zlib to version 1.2.12

5.4.0
-----

💥 Breaking changes
  • PHP update to version 7.4

🚀 New Features
  • Timezone in email notifications

🐛 Bug Fixes
  • reForis fix session handling when time is wrong

📌 Updates
  • Nextcloud to version 21.0.9
  • Unbound to version 1.16.2
  • Kernel to version 4.14.290

5.3.11
-----

* Updated kernel to version 4.14.287
* Updated Knot Resolver to version 5.5.1
* Updated unbound to version 1.16.1
* Updated syslog-ng to version 3.37.1
* Updated bird2 to version 2.0.10
* Updated bind to version 9.16.30
* Updated wireguard to version 1.0.20220627
* Dropped moonjit in favor of upstream luajit package
* Improvement for switch-branch to prevent downgrades
* Fixed removing directories with local opkg install
* Security fixes
  * netatalk
  * FFmpeg
  * libxml2
  * OpenSSL
  * beep

5.3.10
-----

* Added Sentinel device token in reForis
* Added PHY drivers for Turris 1.x routers
* Updated USB device database
* Updated RIPE Atlas SW probe
* Updated kernel to version 4.14.280
* Security fixes
  * ecdsautils
  * postgresql

5.3.9
-----

* Based on the latest OpenWrt 19.07.10
* Added SANE drivers
* Fixed expiration time for static leases in reForis
* Fixed Turris 1.x specific issue regarding interfaces management in reForis
* Updated ffmpeg to version 4.2.6 and added more decoders (fixes CVE-2020-22027)
* Updated BIND to version 9.16.28
* Updated Knot Resolver to version 5.5.0
* Updated kernel to version 4.14.277
* Security fixes
  * wolfSSL
  * Zabbix
  * ruby

5.3.8
-----

* Updated kernel to version 4.14.275
* Multiple fixes for Turris 1.x routers
  * Fixed Foris Controller with a single Wi-Fi card
  * Force read-write to microSD card slot
* Updated OUI database for MAC addresses

5.3.7
-----

* Updated kernel to version 4.14.274
* Sentinel improvements
* Updated syslog-ng
* Fixed switch-branch and listing versions
* Security fixes
  * bind
  * OpenSSL
  * zlib
  * python3

5.3.6
-----

* Based on the latest OpenWrt 19.07.9
* Updated kernel to version 4.14.269
* Updated unbound, fosquitto, foris-forwarder
* Security fixes
  * tcpdump
  * MbedTLS
  * hostapd
  * wolfSSL
  * expat

5.3.5
-----

* Updated kernel to version 4.14.264
* Updated several packages such as Knot Resolver, nano
* Additional fix for RTC on Turris 1.x routers
* Security fixes
  * Prosody
  * uriparser
  * lighttpd
  * ruby
  * nss

5.3.4
-----

* Updated kernel to version 4.14.262
* Updated mac80211 to version 4.19.221
* Updated several packages such as zsh, domoticz
* Fixed RTC issue on Turris 1.x routers
* Fixed remote storages in schnapps
* Fixed initial SFP configuration for Turris MOX
* Security fixes
  * PostgreSQL
  * c-ares

5.3.3
-----

* Fixed network configuration in medkit for Turris Shield
* Updated Knot Resolver

5.3.2
-----

* Various fixes for migration from Turris OS 3.x
* Security fixes
  * MariaDB
  * icu
* Updated Knot Resolver, Unbound, and others

5.3.1
-----

* reForis
  * Several bug fixes
  * Updated translations
* Security fixes
  * ffmpeg
* Updated Knot Resolver and lighttpd

5.3.0
-----

* Sentinel improvements
* Foris and reForis starts on demand
* Updated Nextcloud

5.2.7
-----

* Updated kernel and fixed mac80211 vulnerability - CVE-2020-3702
* Fixed git vulnerability - CVE-2021-21300
* Fixed BIND vulnerability - CVE-2021-25218
* Fixed tor vulnerabilities - CVE-2021-34548, CVE-2021-34549, and CVE-2021-34550
* Fixed HAProxy vulnerability - CVE-2021-40346
* Security updates for irssi, python3
* Re-add systemd workaround for LXC

5.2.6
-----

* Bring back https-dns-proxy for Turris MOX
* Security fixes
  * OpenSSL
  * file
  * tar
  * mc
  * apr

5.2.5
-----

* Based on the latest OpenWrt 19.07.8
  * Updated kernel to version 4.14.241

5.2.4
-----

* Fixed downloading LXC images
* Security fixes
  * Python 3
  * Candela Tech (ath10k-ct) drivers
  * MariaDB
  * Apache2

5.2.3
-----

* Fixed Nextcloud installation in Web UI
* Fixed AppStore in Nextcloud

5.2.2
-----

* reForis
  * Add support for more extended Honeypot as a Service token
  * Add support in Network Interfaces for Turris 1.x routers

5.2.1
-----

* reForis
  * Several bug fixes
  * Update translations
* Fixed dhparam generation for some OpenVPN server instances

5.2.0
-----

* New reForis features
  * Overview tab
  * Storage plugin with option for persistent system logs
  * Factory reset from web interface
  * Support for Honeypot as a Service (haas.nic.cz)
  * Add option to change hostname in reForis
  * Fix DHCP range configuration check
  * A few design improvements
* WebApps: New graphical design with optional dark mode
* Turris MOX: Update firmware for SDIO card
* Add RIPE Atlas SW probe, common passwords as package lists
* Automatic installation of drivers for limited amount of LTE and DVB devices

5.1.10
-----

* Fixed Python3 vulnerabilities - CVE-2021-3177 and CVE-2021-23336
* Fixed Open vSwitch vulnerability - CVE-2020-35498
* Fixed screen vulnerability - CVE-2021-26937
* Fixed BIND vulnerability - CVE-2020-8625

5.1.9
-----

* Based on the latest OpenWrt 19.07.7
  * Updated kernel to version 4.14.221
* Fixed Baron Samedit sudo vulnerability - CVE-2021-3156
* Fixed wolfSSL vulnerabilities - CVE-2021-3336 and CVE-2020-36177

5.1.8
-----

* Minor fixes in logging of dnsmasq

5.1.7
-----

* Based on the latest OpenWrt 19.07.6 version
* Security update for dnsmasq
  * Fixes DNS vulnerabilities named DNSpooq

5.1.6
-----

* Fixed possible XSS issue in Foris next query parameter.
* Fixed syslog warning in resolver dynamic domain script.

5.1.5
-----

* Based on the latest OpenWrt 19.07.5 version
* Fix for OpenVPN client when filename has multiple dots or dashes
* Fixed bug in reForis in setting up custom mail server for notifications
* Improvements regarding Data Collection in migration script from Turris OS 3.x

5.1.4
-----

* Update DNS rules based on DNS Flag Day 2020
* Fixed issue in Netboot list while using opt-in migration from Turris OS 3.x
* Several other fixes

5.1.3
-----

* Fixed issue when CA for OpenVPN was not created in some cases
* Make factory reset on Turris Shield easier - long pressing RESET button does factory reset

5.1.2
-----

* Changed priority of port forwarding for data collect firewall to not overrule user's rules.
* Fixed issue with data collect firewall logs collecting in some cases causing high system load

5.1.1
-----

* Based on the latest OpenWrt 19.07.4
  * Various security updates

5.1.0
-----

* Introduced new data collection system Sentinel
* reForis (future default web interface)
  * Now installed by default
  * Added NetMetr, OpenVPN client, and remote devices plugins
* Package lists
  * Expanded with labels and additional options
  * Added option to select alternative WiFi drivers
* Nextcloud updated to version 18
* Removed old Device Detection based on Suricata

5.0.4
-----

* Guest network on Turris MOX SDIO card is now supported

5.0.3
-----

* Updated WireGuard, Knot Resolver and Nextcloud
* Syslog-ng detect disabled IPv6 on loopback and fallback to IPv4

5.0.2
-----

* Hotfixed OpenSSL on Turris 1.x routers
* Knot Resolver DNSSEC root key is now read only (not periodically updated)

5.0.1
-----

* Improved experimental migration from Turris OS 3.x
* Prevent updates overwrite cron configuration file
* Add possibility to backup public key for RIPE Atlas probe

5.0.0
-----

* Based on latest OpenWrt 19.07 and Linux 4.14
* New features for reForis including remote control and snapshots integration
* Add secondary DNS servers and enable TLS for Google DNS
* Replaced Vixie-cron with cronie
* Webapps: Forward to HTTPS if possible
* Updater: Drop compatibility for releases before v4.0-beta2
* MOX: I2C-1 on GPIO pinheader is now enabled

4.0.6
-----

* updater: fix packages provides and modify virtual packages behavior
* kernel: updated to version 4.14.167
* zerotier: add /etc/config/zerotier as configuration file
* avrdude: fix GPIO path building
* mbedtls: updated to version 2.16.4
  Fixes: CVE-2019-18222
* tiff: updated to version 4.1.0
  Fixes: CVE-2019-14973, CVE-2019-17546, CVE-2019-7663, CVE-2019-6128

4.0.5
-----

* Based on the latest OpenWrt 18.06.6
* kernel: update to version 4.14.162
* python3: update to version 3.6.10
* wget: fix CVE-2019-5953
* unbound: update to version 1.9.6
* php7: update to version 7.2.26
  Fixes: CVE-2019-11044, CVE-2019-11045, CVE-2019-11046, CVE-2019-11047, CVE-2019-11050
* nano: update to version 4.7
* openssl: update to version 1.0.2u
* bird: update to version 1.6.8
* reforis: update to the latest development version, adds openvpn-plugin
* ffmpeg: update to version 4.0.5
  Fixes: CVE-2019-12730, CVE-2019-17539, CVE-2019-17542
* e2fsprogs: fix CVE-2019-5094
* christmas: removed from default installation

4.0.4
-----

* Not found

4.0.3
-----

* Merry Christmas!
🔔🔔🔔
* kernel: updated to version 4.14.158
* foris-controller-subordinates-module: limit custom name length
* tvheadend: ensure the first setup works
* libvpx: fix CVE-2019-9232, CVE-2019-9325, CVE-2019-9371, CVE-2019-9433
* git: updated to version 2.16.6, fix multiple CVEs

4.0.2
-----

* Based on the latest OpenWrt 18.06.5
* added missing hardening package list
* fixed autodetection of router address in Foris OpenVPN
* irssi: updated to version 1.2.2, fix CVE-2019-15717
* sudo: updated to version 1.8.28p1, fix CVE-2019-14287
* bind: updated to version 9.11.13, fix CVE-2019-6477
* openldap: updated to version 2.4.48, fix CVE-2019-13565
* kernel: updated to version 4.14.156
* libpcap: updated to version 1.9.1, fix CVE-2019-1516{1,2,3,4,5}
* tcpdump: updated to version 4.9.3, fix multiple CVEs
* python: updated to version 2.7.17
* php7: updated to version 7.2.25, fix CVE-2019-11043, CVE-2019-11042
* mariadb: updated to version 10.4.10, fix CVE-2019-2974, CVE-2019-2938
* foris: updated to version 100.6
* foris-controller: updated to version 1.0.6
* python[3]-cryptography: fix CVE-2018-10903
* ustream-ssl: CVE-2019-5101, CVE-2019-5102
* unbound: updated to version 1.9.5, fix CVE-2019-18934
* haproxy: updated to version 1.8.23, fix CVE-2019-19330
* lxc: fix CVE-2019-5736
* tor: updated to version 4.1.6
* nano: updated to version 4.6
* libiconv: updated to version 1.16
* enable RTC NVMEM access for Turris 1.x
* luci-compat, lmdb: new packages

4.0.1
-----

* include eeprom drive in Omnia medkits (used in some tests)
* fix reForis dependencies
* expat: updated to version 2.2.9, fix CVE-2018-20843, CVE-2019-15903
* python[2,3]: fix CVE-2019-16056, CVE-2019-16935
* libgcrypt: fix CVE-2019-13627
* mosquitto: updated to version 1.5.9, fix CVE-2019-11779
* python-crypto: fix CVE-2013-7459 and CVE-2018-6594
* security fix for Foris translation
* unbound: update to version 1.9.4, fix CVE-2019-16866
* haveged: update to version 1.9.8
* nextcloud: update to version 16.0.5
* nano: update to version 4.5
* python3-pip: fix shebang

4.0
---

* experimental support for multiple drives in storage plugin
* hostapd: fix CVE-2019-16275
* zmq: fix CVE-2019-13132
* django: updated to version 1.8.19, fix CVE-2018-753{6,7}

4.0-beta11
----------

* mariadb: updated to version 10.4.8

4.0-beta10
----------

* haveged: updated to version 1.9.6
* keepalived: update to version 1.4.5, fix CVE-2018-19115
* lighttpd: updated to version 1.4.54, fix CVE-2019-11072
* libarchive: updated to version 3.4.0, multiple CVE fixes
* bind: updated to version 9.11.10, multiple CVE fixes
* dovecot: updated to version 2.2.36.4, fix CVE-2019-7524
* pigeonhole: updated to version 0.4.24.2, fix CVE-2019-11500
* nano: updated to version 4.4
* unbound: updated to version 1.9.3
* nextcloud: updated to version 16.0.4
* bzip2: fix CVE-2019-12900
* wget: fix CVE-2018-20483
* wolfssl: fix CVE-2018-16870, CVE-2019-13628
* iptables: fix CVE-2019-11360
* tar: fix CVE-2018-20482, CVE-2019-9923
* musl: fix CVE-2019-14697
* patch: fix CVE-2019-1363{6,8}
* apinger: updated to the latest git revision
* speedtest-netperf: new package

4.0-beta9
---------

* golang: fix for CVE-2018-1687{3,4,5}, CVE-2019-6486
* squid: update to version 3.5.28
* foris: fix AttributeError password_set

4.0-beta8
---------

* nextcloud: updated to version 16.0.3
* mariadb: updated to version 10.4.7
* unbound: updated to version 1.9.2
* nodogsplash: updated to version 4.0.1
* libaio: updated to version 0.3.112
* libdouble-conversion: updated to version 3.1.4
* subversion: fix for CVE-2018-11782, CVE-2019-0203, CVE-2018-11803
* kernel: fix for CVE-2019-3846, CVE-2019-3900

4.0-beta7
---------

* python3: updated to version 3.6.9
* python2: updated to version 2.7.16
* python{2,3}: fix for CVE-2018-20852

4.0-beta6
---------

* Based on latest OpenWrt 18.06.4
* Fixed Foris error manifesting in network tab in some configurations
* irssi: CVE-2019-13045
* asterisk{13,15}: fix AST-2019-003

4.0-beta5
---------

* Initial support for Nextcloud setup from Foris
* Storage plugin is now part of the base installation
* Added CESNET feed with Nemea
* znc: CVE-2019-12816
* Fixed kernel panic sometimes occurring on Omnia

4.0-beta4
---------

* foris: fixed issue when English was the only language
* php7: updated to 7.2.17
* libxml2: updated to 2.9.9, fixed CVE-2018-14404
* hostapd: fixed CVE-2019-949{4,5,6,7,8,9}, CVE-2019-11555
* block-mount: fix restart of fstab service

4.0-beta3
---------

* improved netboot to support remote management
* syslog-ng service stop fix
* updater: packages removal happens now at the same time as packages installation
* fosquitto: simplified init and respawn
* knot 2.7.7
* kernel: CVE-2019-11477, CVE-2019-11478, CVE-2019-11479

4.0-beta2
---------

* New implementation of dev-detect which does not depend on Pakon (experimental)
* Fixed default encryption method for passwd from package shadow. Reset your
  system user's passwords (including root) if you set them by passwd.
* LXC fixes for systemd based hosts
* Foris: packages lists UI reworked
* Foris: improved "no link" message in WAN tab
* Netmetr: fixed initial setup
* Nextcloud: dropped duplicate Referrer-Policy and updated to 16.0.1
* Commit hash replaced with router name in banner
* Suricata updated to version 4.0.7
* kmod-usb2 is now part of base installation
* ACL enabled for BTRFS
* libxslt: CVE-2019-11068
* prosody: CVE-2018-10847
* python-urllib3: CVE-2019-9740, CVE-2019-11324

4.0-beta1
---------

* New version of updater-ng with completely rewritten network backend which
  dramatically decreases memory consumption during update.
* Fixed problem in updater-supervisor which caused updater to behave as
  deactivated even if user set it otherwise.
* Nextcloud updated to latest version (15.0.7)
* Fixed crash on time tab in Foris on devices without Wi-Fi
* switch-branch now reinstalls all packages on branch switch to mitigate problems
  when switching to and from HBD (OpenWRT master <-> OpenWRT 18.06).
* Default setting of IPv6 in Foris is now DHCPv6
* Fixed IPv6 prefix delegation in default installation
* Foris now correctly displays steps in initial setup guide
* Fix rainbow in Luci on Omnia
* Do not use ath10k-ct on Omnia
* Improved LXC support and fixes (some issues still remain)
* System logs and lograte changed to limit logs size
* Added basic support for Turris OS 3.x migration
* Python3 updated to 3.6.8
* Repository path on repo.turris.cz changed (in compatible way)
* Production addresses for CZ.NICs ODVR including DNS over TLS support

4.0-alpha5
----------

* Fixed Foris updater tab crash on new installation
* Fixed crash when Pakon was invoked with empty database
* libssl2 CVE fixes
* Mozilla IOT gateway updated to 0.6.0
* added uboot mkimage package
* Nextcloud updated to 15.0.5
* fixed some issues with peridot and sfp

4.0-alpha4
----------

* Fixed compilation of Tvheadend that was missing in alpha3
* Fixed problem with notifications containing _() if no language was installed
* atsha204 fix for potential security issue

4.0-alpha3
----------

* Added support for Mox OTP (command mox-otp)
* Fixed LEDs on Omnia (rainbow)
* SFP on Omnia can be now used by changing used device tree
* Updater-ng should now require less memory to update system
* Domains of DHCP clients in DNS were fixed
* Various packages updates and new Luci theme called Rosy

4.0-alpha2
----------

* Based on latest OpenWRT 18.06.2
* New Updater configuration (requires updater reconfiguration!)
* Packages lists cleaned up and some unmaintained ones were dropped
* New version of Foris with new backend bus based on MQTT
* Upstream versions for some primary packages were backported
* Fixed compilation for most of the packages
* And other small fixes in a lot of system utilities

4.0-alpha1
----------

* Rebased on latest OpenWRT
* Turris 1.x migrated to musl libc<|MERGE_RESOLUTION|>--- conflicted
+++ resolved
@@ -1,4 +1,3 @@
-<<<<<<< HEAD
 7.0.0
 -----
 
@@ -8,7 +7,7 @@
 
 🚀 New Features
   • Dark mode in LuCI
-=======
+
 6.2.0
 -----
 
@@ -19,7 +18,6 @@
 📌 Updates
   • Linux kernel updated to 5.15.86
   • Bind updated to version 9.18.10
->>>>>>> e8a825a6
 
 6.1.0
 -----
