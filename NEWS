--- conflicted
+++ resolved
@@ -1,4 +1,3 @@
-<<<<<<< HEAD
 6.0-future
 ----------
 
@@ -21,14 +20,13 @@
 * Turris MOX: Update firmware for SDIO card
 * Add RIPE Atlas SW probe and netdata as package lists
 * Automatic installation of drivers for limited amount of LTE and DVB devices
-=======
+
 5.1.7
 -----
 
 * Based on the latest OpenWrt 19.07.6 version
 * Security update for dnsmasq
   * Fixes DNS vulnerabilities named DNSpooq
->>>>>>> e892c0ef
 
 5.1.6
 -----
