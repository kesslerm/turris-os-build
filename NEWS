<<<<<<< HEAD
5.2.0
-----

* Add RIPE Atlas SW probe and netdata as package lists
=======
5.1.3
-----

* Fixed issue when CA for OpenVPN was not created in some cases
* Make factory reset on Turris Shield easier - long pressing RESET button does factory reset
>>>>>>> 3dc88e1e

5.1.2
-----

* Changed priority of port forwarding for data collect firewall to not overrule user's rules.
* Fixed issue with data collect firewall logs collecting in some cases causing high system load

5.1.1
-----

* Based on the latest OpenWrt 19.07.4
  * Various security updates

5.1.0
-----

* Introduced new data collection system Sentinel
* reForis (future default web interface)
  * Now installed by default
  * Added NetMetr, OpenVPN client, and remote devices plugins
* Package lists
  * Expanded with labels and additional options
  * Added option to select alternative WiFi drivers
* Nextcloud updated to version 18
* Removed old Device Detection based on Suricata

5.0.4
-----

* Guest network on Turris MOX SDIO card is now supported

5.0.3
-----

* Updated WireGuard, Knot Resolver and Nextcloud
* Syslog-ng detect disabled IPv6 on loopback and fallback to IPv4 

5.0.2
-----

* Hotfixed OpenSSL on Turris 1.x routers
* Knot Resolver DNSSEC root key is now read only (not periodically updated)

5.0.1
-----

* Improved experimental migration from Turris OS 3.x
* Prevent updates overwrite cron configuration file
* Add possibility to backup public key for RIPE Atlas probe

5.0.0
-----

* Based on latest OpenWrt 19.07 and Linux 4.14
* New features for reForis including remote control and snapshots integration
* Add secondary DNS servers and enable TLS for Google DNS
* Replaced Vixie-cron with cronie
* Webapps: Forward to HTTPS if possible
* Updater: Drop compatibility for releases before v4.0-beta2
* MOX: I2C-1 on GPIO pinheader is now enabled

4.0.6
-----

* updater: fix packages provides and modify virtual packages behavior
* kernel: updated to version 4.14.167
* zerotier: add /etc/config/zerotier as configuration file
* avrdude: fix GPIO path building
* mbedtls: updated to version 2.16.4
  Fixes: CVE-2019-18222
* tiff: updated to version 4.1.0
  Fixes: CVE-2019-14973, CVE-2019-17546, CVE-2019-7663, CVE-2019-6128

4.0.5
-----

* Based on the latest OpenWrt 18.06.6
* kernel: update to version 4.14.162
* python3: update to version 3.6.10
* wget: fix CVE-2019-5953
* unbound: update to version 1.9.6
* php7: update to version 7.2.26
  Fixes: CVE-2019-11044, CVE-2019-11045, CVE-2019-11046, CVE-2019-11047, CVE-2019-11050
* nano: update to version 4.7
* openssl: update to version 1.0.2u
* bird: update to version 1.6.8
* reforis: update to the latest development version, adds openvpn-plugin
* ffmpeg: update to version 4.0.5
  Fixes: CVE-2019-12730, CVE-2019-17539, CVE-2019-17542
* e2fsprogs: fix CVE-2019-5094
* christmas: removed from default installation

4.0.4
-----

* Not found

4.0.3
-----

* Merry Christmas!
🔔🔔🔔
* kernel: updated to version 4.14.158
* foris-controller-subordinates-module: limit custom name length
* tvheadend: ensure the first setup works
* libvpx: fix CVE-2019-9232, CVE-2019-9325, CVE-2019-9371, CVE-2019-9433
* git: updated to version 2.16.6, fix multiple CVEs

4.0.2
-----

* Based on the latest OpenWrt 18.06.5
* added missing hardening package list
* fixed autodetection of router address in Foris OpenVPN
* irssi: updated to version 1.2.2, fix CVE-2019-15717
* sudo: updated to version 1.8.28p1, fix CVE-2019-14287
* bind: updated to version 9.11.13, fix CVE-2019-6477
* openldap: updated to version 2.4.48, fix CVE-2019-13565
* kernel: updated to version 4.14.156
* libpcap: updated to version 1.9.1, fix CVE-2019-1516{1,2,3,4,5}
* tcpdump: updated to version 4.9.3, fix multiple CVEs
* python: updated to version 2.7.17
* php7: updated to version 7.2.25, fix CVE-2019-11043, CVE-2019-11042
* mariadb: updated to version 10.4.10, fix CVE-2019-2974, CVE-2019-2938
* foris: updated to version 100.6
* foris-controller: updated to version 1.0.6
* python[3]-cryptography: fix CVE-2018-10903
* ustream-ssl: CVE-2019-5101, CVE-2019-5102
* unbound: updated to version 1.9.5, fix CVE-2019-18934
* haproxy: updated to version 1.8.23, fix CVE-2019-19330
* lxc: fix CVE-2019-5736
* tor: updated to version 4.1.6
* nano: updated to version 4.6
* libiconv: updated to version 1.16
* enable RTC NVMEM access for Turris 1.x
* luci-compat, lmdb: new packages

4.0.1
-----

* include eeprom drive in Omnia medkits (used in some tests)
* fix reForis dependencies
* expat: updated to version 2.2.9, fix CVE-2018-20843, CVE-2019-15903
* python[2,3]: fix CVE-2019-16056, CVE-2019-16935
* libgcrypt: fix CVE-2019-13627
* mosquitto: updated to version 1.5.9, fix CVE-2019-11779
* python-crypto: fix CVE-2013-7459 and CVE-2018-6594
* security fix for Foris translation
* unbound: update to version 1.9.4, fix CVE-2019-16866
* haveged: update to version 1.9.8
* nextcloud: update to version 16.0.5
* nano: update to version 4.5
* python3-pip: fix shebang

4.0
---

* experimental support for multiple drives in storage plugin
* hostapd: fix CVE-2019-16275
* zmq: fix CVE-2019-13132
* django: updated to version 1.8.19, fix CVE-2018-753{6,7}

4.0-beta11
----------

* mariadb: updated to version 10.4.8

4.0-beta10
----------

* haveged: updated to version 1.9.6
* keepalived: update to version 1.4.5, fix CVE-2018-19115
* lighttpd: updated to version 1.4.54, fix CVE-2019-11072
* libarchive: updated to version 3.4.0, multiple CVE fixes
* bind: updated to version 9.11.10, multiple CVE fixes
* dovecot: updated to version 2.2.36.4, fix CVE-2019-7524
* pigeonhole: updated to version 0.4.24.2, fix CVE-2019-11500
* nano: updated to version 4.4
* unbound: updated to version 1.9.3
* nextcloud: updated to version 16.0.4
* bzip2: fix CVE-2019-12900
* wget: fix CVE-2018-20483
* wolfssl: fix CVE-2018-16870, CVE-2019-13628
* iptables: fix CVE-2019-11360
* tar: fix CVE-2018-20482, CVE-2019-9923
* musl: fix CVE-2019-14697
* patch: fix CVE-2019-1363{6,8}
* apinger: updated to the latest git revision
* speedtest-netperf: new package

4.0-beta9
---------

* golang: fix for CVE-2018-1687{3,4,5}, CVE-2019-6486
* squid: update to version 3.5.28
* foris: fix AttributeError password_set

4.0-beta8
---------

* nextcloud: updated to version 16.0.3
* mariadb: updated to version 10.4.7
* unbound: updated to version 1.9.2
* nodogsplash: updated to version 4.0.1
* libaio: updated to version 0.3.112
* libdouble-conversion: updated to version 3.1.4
* subversion: fix for CVE-2018-11782, CVE-2019-0203, CVE-2018-11803
* kernel: fix for CVE-2019-3846, CVE-2019-3900

4.0-beta7
---------

* python3: updated to version 3.6.9
* python2: updated to version 2.7.16
* python{2,3}: fix for CVE-2018-20852

4.0-beta6
---------

* Based on latest OpenWrt 18.06.4
* Fixed Foris error manifesting in network tab in some configurations
* irssi: CVE-2019-13045
* asterisk{13,15}: fix AST-2019-003

4.0-beta5
---------

* Initial support for Nextcloud setup from Foris
* Storage plugin is now part of the base installation
* Added CESNET feed with Nemea
* znc: CVE-2019-12816
* Fixed kernel panic sometimes occurring on Omnia

4.0-beta4
---------

* foris: fixed issue when English was the only language
* php7: updated to 7.2.17
* libxml2: updated to 2.9.9, fixed CVE-2018-14404
* hostapd: fixed CVE-2019-949{4,5,6,7,8,9}, CVE-2019-11555
* block-mount: fix restart of fstab service

4.0-beta3
---------

* improved netboot to support remote management
* syslog-ng service stop fix
* updater: packages removal happens now at the same time as packages installation
* fosquitto: simplified init and respawn
* knot 2.7.7
* kernel: CVE-2019-11477, CVE-2019-11478, CVE-2019-11479

4.0-beta2
---------

* New implementation of dev-detect which does not depend on Pakon (experimental)
* Fixed default encryption method for passwd from package shadow. Reset your
  system user's passwords (including root) if you set them by passwd.
* LXC fixes for systemd based hosts
* Foris: packages lists UI reworked
* Foris: improved "no link" message in WAN tab
* Netmetr: fixed initial setup
* Nextcloud: dropped duplicate Referrer-Policy and updated to 16.0.1
* Commit hash replaced with router name in banner
* Suricata updated to version 4.0.7
* kmod-usb2 is now part of base installation
* ACL enabled for BTRFS
* libxslt: CVE-2019-11068
* prosody: CVE-2018-10847
* python-urllib3: CVE-2019-9740, CVE-2019-11324

4.0-beta1
---------

* New version of updater-ng with completely rewritten network backend which
  dramatically decreases memory consumption during update.
* Fixed problem in updater-supervisor which caused updater to behave as
  deactivated even if user set it otherwise.
* Nextcloud updated to latest version (15.0.7)
* Fixed crash on time tab in Foris on devices without Wi-Fi
* switch-branch now reinstalls all packages on branch switch to mitigate problems
  when switching to and from HBD (OpenWRT master <-> OpenWRT 18.06).
* Default setting of IPv6 in Foris is now DHCPv6
* Fixed IPv6 prefix delegation in default installation
* Foris now correctly displays steps in initial setup guide
* Fix rainbow in Luci on Omnia
* Do not use ath10k-ct on Omnia
* Improved LXC support and fixes (some issues still remain)
* System logs and lograte changed to limit logs size
* Added basic support for Turris OS 3.x migration
* Python3 updated to 3.6.8
* Repository path on repo.turris.cz changed (in compatible way)
* Production addresses for CZ.NICs ODVR including DNS over TLS support

4.0-alpha5
----------

* Fixed Foris updater tab crash on new installation
* Fixed crash when Pakon was invoked with empty database
* libssl2 CVE fixes
* Mozilla IOT gateway updated to 0.6.0
* added uboot mkimage package
* Nextcloud updated to 15.0.5
* fixed some issues with peridot and sfp

4.0-alpha4
----------

* Fixed compilation of Tvheadend that was missing in alpha3
* Fixed problem with notifications containing _() if no language was installed
* atsha204 fix for potential security issue

4.0-alpha3
----------

* Added support for Mox OTP (command mox-otp)
* Fixed LEDs on Omnia (rainbow)
* SFP on Omnia can be now used by changing used device tree
* Updater-ng should now require less memory to update system
* Domains of DHCP clients in DNS were fixed
* Various packages updates and new Luci theme called Rosy

4.0-alpha2
----------

* Based on latest OpenWRT 18.06.2
* New Updater configuration (requires updater reconfiguration!)
* Packages lists cleaned up and some unmaintained ones were dropped
* New version of Foris with new backend bus based on MQTT
* Upstream versions for some primary packages were backported
* Fixed compilation for most of the packages
* And other small fixes in a lot of system utilities

4.0-alpha1
----------

* Rebased on latest OpenWRT
* Turris 1.x migrated to musl libc<|MERGE_RESOLUTION|>--- conflicted
+++ resolved
@@ -1,15 +1,13 @@
-<<<<<<< HEAD
 5.2.0
 -----
 
 * Add RIPE Atlas SW probe and netdata as package lists
-=======
+
 5.1.3
 -----
 
 * Fixed issue when CA for OpenVPN was not created in some cases
 * Make factory reset on Turris Shield easier - long pressing RESET button does factory reset
->>>>>>> 3dc88e1e
 
 5.1.2
 -----
