<<<<<<< HEAD
6.0
-----

* Based on the latest OpenWrt 21.02 release

5.3.0
-----

* Sentinel improvements
* Updated Nextcloud
=======
5.2.5
-----

* Based on the latest OpenWrt 19.07.8
  * Updated kernel to version 4.14.241
>>>>>>> f6e90abc

5.2.4
-----

* Fixed downloading LXC images
* Security fixes
  * Python 3
  * Candela Tech (ath10k-ct) drivers
  * MariaDB
  * Apache2

5.2.3
-----

* Fixed Nextcloud installation in Web UI
* Fixed AppStore in Nextcloud

5.2.2
-----

* reForis
  * Add support for more extended Honeypot as a Service token
  * Add support in Network Interfaces for Turris 1.x routers

5.2.1
-----

* reForis
  * Several bug fixes
  * Update translations
* Fixed dhparam generation for some OpenVPN server instances

5.2.0
-----

* New reForis features
  * Overview tab
  * Storage plugin with option for persistent system logs
  * Factory reset from web interface
  * Support for Honeypot as a Service (haas.nic.cz)
  * Add option to change hostname in reForis
  * Fix DHCP range configuration check
  * A few design improvements
* WebApps: New graphical design with optional dark mode
* Turris MOX: Update firmware for SDIO card
* Add RIPE Atlas SW probe, common passwords as package lists
* Automatic installation of drivers for limited amount of LTE and DVB devices

5.1.10
-----

* Fixed Python3 vulnerabilities - CVE-2021-3177 and CVE-2021-23336
* Fixed Open vSwitch vulnerability - CVE-2020-35498
* Fixed screen vulnerability - CVE-2021-26937
* Fixed BIND vulnerability - CVE-2020-8625

5.1.9
-----

* Based on the latest OpenWrt 19.07.7
  * Updated kernel to version 4.14.221
* Fixed Baron Samedit sudo vulnerability - CVE-2021-3156
* Fixed wolfSSL vulnerabilities - CVE-2021-3336 and CVE-2020-36177

5.1.8
-----

* Minor fixes in logging of dnsmasq

5.1.7
-----

* Based on the latest OpenWrt 19.07.6 version
* Security update for dnsmasq
  * Fixes DNS vulnerabilities named DNSpooq

5.1.6
-----

* Fixed possible XSS issue in Foris next query parameter.
* Fixed syslog warning in resolver dynamic domain script.

5.1.5
-----

* Based on the latest OpenWrt 19.07.5 version
* Fix for OpenVPN client when filename has multiple dots or dashes
* Fixed bug in reForis in setting up custom mail server for notifications
* Improvements regarding Data Collection in migration script from Turris OS 3.x

5.1.4
-----

* Update DNS rules based on DNS Flag Day 2020
* Fixed issue in Netboot list while using opt-in migration from Turris OS 3.x
* Several other fixes

5.1.3
-----

* Fixed issue when CA for OpenVPN was not created in some cases
* Make factory reset on Turris Shield easier - long pressing RESET button does factory reset

5.1.2
-----

* Changed priority of port forwarding for data collect firewall to not overrule user's rules.
* Fixed issue with data collect firewall logs collecting in some cases causing high system load

5.1.1
-----

* Based on the latest OpenWrt 19.07.4
  * Various security updates

5.1.0
-----

* Introduced new data collection system Sentinel
* reForis (future default web interface)
  * Now installed by default
  * Added NetMetr, OpenVPN client, and remote devices plugins
* Package lists
  * Expanded with labels and additional options
  * Added option to select alternative WiFi drivers
* Nextcloud updated to version 18
* Removed old Device Detection based on Suricata

5.0.4
-----

* Guest network on Turris MOX SDIO card is now supported

5.0.3
-----

* Updated WireGuard, Knot Resolver and Nextcloud
* Syslog-ng detect disabled IPv6 on loopback and fallback to IPv4 

5.0.2
-----

* Hotfixed OpenSSL on Turris 1.x routers
* Knot Resolver DNSSEC root key is now read only (not periodically updated)

5.0.1
-----

* Improved experimental migration from Turris OS 3.x
* Prevent updates overwrite cron configuration file
* Add possibility to backup public key for RIPE Atlas probe

5.0.0
-----

* Based on latest OpenWrt 19.07 and Linux 4.14
* New features for reForis including remote control and snapshots integration
* Add secondary DNS servers and enable TLS for Google DNS
* Replaced Vixie-cron with cronie
* Webapps: Forward to HTTPS if possible
* Updater: Drop compatibility for releases before v4.0-beta2
* MOX: I2C-1 on GPIO pinheader is now enabled

4.0.6
-----

* updater: fix packages provides and modify virtual packages behavior
* kernel: updated to version 4.14.167
* zerotier: add /etc/config/zerotier as configuration file
* avrdude: fix GPIO path building
* mbedtls: updated to version 2.16.4
  Fixes: CVE-2019-18222
* tiff: updated to version 4.1.0
  Fixes: CVE-2019-14973, CVE-2019-17546, CVE-2019-7663, CVE-2019-6128

4.0.5
-----

* Based on the latest OpenWrt 18.06.6
* kernel: update to version 4.14.162
* python3: update to version 3.6.10
* wget: fix CVE-2019-5953
* unbound: update to version 1.9.6
* php7: update to version 7.2.26
  Fixes: CVE-2019-11044, CVE-2019-11045, CVE-2019-11046, CVE-2019-11047, CVE-2019-11050
* nano: update to version 4.7
* openssl: update to version 1.0.2u
* bird: update to version 1.6.8
* reforis: update to the latest development version, adds openvpn-plugin
* ffmpeg: update to version 4.0.5
  Fixes: CVE-2019-12730, CVE-2019-17539, CVE-2019-17542
* e2fsprogs: fix CVE-2019-5094
* christmas: removed from default installation

4.0.4
-----

* Not found

4.0.3
-----

* Merry Christmas!
🔔🔔🔔
* kernel: updated to version 4.14.158
* foris-controller-subordinates-module: limit custom name length
* tvheadend: ensure the first setup works
* libvpx: fix CVE-2019-9232, CVE-2019-9325, CVE-2019-9371, CVE-2019-9433
* git: updated to version 2.16.6, fix multiple CVEs

4.0.2
-----

* Based on the latest OpenWrt 18.06.5
* added missing hardening package list
* fixed autodetection of router address in Foris OpenVPN
* irssi: updated to version 1.2.2, fix CVE-2019-15717
* sudo: updated to version 1.8.28p1, fix CVE-2019-14287
* bind: updated to version 9.11.13, fix CVE-2019-6477
* openldap: updated to version 2.4.48, fix CVE-2019-13565
* kernel: updated to version 4.14.156
* libpcap: updated to version 1.9.1, fix CVE-2019-1516{1,2,3,4,5}
* tcpdump: updated to version 4.9.3, fix multiple CVEs
* python: updated to version 2.7.17
* php7: updated to version 7.2.25, fix CVE-2019-11043, CVE-2019-11042
* mariadb: updated to version 10.4.10, fix CVE-2019-2974, CVE-2019-2938
* foris: updated to version 100.6
* foris-controller: updated to version 1.0.6
* python[3]-cryptography: fix CVE-2018-10903
* ustream-ssl: CVE-2019-5101, CVE-2019-5102
* unbound: updated to version 1.9.5, fix CVE-2019-18934
* haproxy: updated to version 1.8.23, fix CVE-2019-19330
* lxc: fix CVE-2019-5736
* tor: updated to version 4.1.6
* nano: updated to version 4.6
* libiconv: updated to version 1.16
* enable RTC NVMEM access for Turris 1.x
* luci-compat, lmdb: new packages

4.0.1
-----

* include eeprom drive in Omnia medkits (used in some tests)
* fix reForis dependencies
* expat: updated to version 2.2.9, fix CVE-2018-20843, CVE-2019-15903
* python[2,3]: fix CVE-2019-16056, CVE-2019-16935
* libgcrypt: fix CVE-2019-13627
* mosquitto: updated to version 1.5.9, fix CVE-2019-11779
* python-crypto: fix CVE-2013-7459 and CVE-2018-6594
* security fix for Foris translation
* unbound: update to version 1.9.4, fix CVE-2019-16866
* haveged: update to version 1.9.8
* nextcloud: update to version 16.0.5
* nano: update to version 4.5
* python3-pip: fix shebang

4.0
---

* experimental support for multiple drives in storage plugin
* hostapd: fix CVE-2019-16275
* zmq: fix CVE-2019-13132
* django: updated to version 1.8.19, fix CVE-2018-753{6,7}

4.0-beta11
----------

* mariadb: updated to version 10.4.8

4.0-beta10
----------

* haveged: updated to version 1.9.6
* keepalived: update to version 1.4.5, fix CVE-2018-19115
* lighttpd: updated to version 1.4.54, fix CVE-2019-11072
* libarchive: updated to version 3.4.0, multiple CVE fixes
* bind: updated to version 9.11.10, multiple CVE fixes
* dovecot: updated to version 2.2.36.4, fix CVE-2019-7524
* pigeonhole: updated to version 0.4.24.2, fix CVE-2019-11500
* nano: updated to version 4.4
* unbound: updated to version 1.9.3
* nextcloud: updated to version 16.0.4
* bzip2: fix CVE-2019-12900
* wget: fix CVE-2018-20483
* wolfssl: fix CVE-2018-16870, CVE-2019-13628
* iptables: fix CVE-2019-11360
* tar: fix CVE-2018-20482, CVE-2019-9923
* musl: fix CVE-2019-14697
* patch: fix CVE-2019-1363{6,8}
* apinger: updated to the latest git revision
* speedtest-netperf: new package

4.0-beta9
---------

* golang: fix for CVE-2018-1687{3,4,5}, CVE-2019-6486
* squid: update to version 3.5.28
* foris: fix AttributeError password_set

4.0-beta8
---------

* nextcloud: updated to version 16.0.3
* mariadb: updated to version 10.4.7
* unbound: updated to version 1.9.2
* nodogsplash: updated to version 4.0.1
* libaio: updated to version 0.3.112
* libdouble-conversion: updated to version 3.1.4
* subversion: fix for CVE-2018-11782, CVE-2019-0203, CVE-2018-11803
* kernel: fix for CVE-2019-3846, CVE-2019-3900

4.0-beta7
---------

* python3: updated to version 3.6.9
* python2: updated to version 2.7.16
* python{2,3}: fix for CVE-2018-20852

4.0-beta6
---------

* Based on latest OpenWrt 18.06.4
* Fixed Foris error manifesting in network tab in some configurations
* irssi: CVE-2019-13045
* asterisk{13,15}: fix AST-2019-003

4.0-beta5
---------

* Initial support for Nextcloud setup from Foris
* Storage plugin is now part of the base installation
* Added CESNET feed with Nemea
* znc: CVE-2019-12816
* Fixed kernel panic sometimes occurring on Omnia

4.0-beta4
---------

* foris: fixed issue when English was the only language
* php7: updated to 7.2.17
* libxml2: updated to 2.9.9, fixed CVE-2018-14404
* hostapd: fixed CVE-2019-949{4,5,6,7,8,9}, CVE-2019-11555
* block-mount: fix restart of fstab service

4.0-beta3
---------

* improved netboot to support remote management
* syslog-ng service stop fix
* updater: packages removal happens now at the same time as packages installation
* fosquitto: simplified init and respawn
* knot 2.7.7
* kernel: CVE-2019-11477, CVE-2019-11478, CVE-2019-11479

4.0-beta2
---------

* New implementation of dev-detect which does not depend on Pakon (experimental)
* Fixed default encryption method for passwd from package shadow. Reset your
  system user's passwords (including root) if you set them by passwd.
* LXC fixes for systemd based hosts
* Foris: packages lists UI reworked
* Foris: improved "no link" message in WAN tab
* Netmetr: fixed initial setup
* Nextcloud: dropped duplicate Referrer-Policy and updated to 16.0.1
* Commit hash replaced with router name in banner
* Suricata updated to version 4.0.7
* kmod-usb2 is now part of base installation
* ACL enabled for BTRFS
* libxslt: CVE-2019-11068
* prosody: CVE-2018-10847
* python-urllib3: CVE-2019-9740, CVE-2019-11324

4.0-beta1
---------

* New version of updater-ng with completely rewritten network backend which
  dramatically decreases memory consumption during update.
* Fixed problem in updater-supervisor which caused updater to behave as
  deactivated even if user set it otherwise.
* Nextcloud updated to latest version (15.0.7)
* Fixed crash on time tab in Foris on devices without Wi-Fi
* switch-branch now reinstalls all packages on branch switch to mitigate problems
  when switching to and from HBD (OpenWRT master <-> OpenWRT 18.06).
* Default setting of IPv6 in Foris is now DHCPv6
* Fixed IPv6 prefix delegation in default installation
* Foris now correctly displays steps in initial setup guide
* Fix rainbow in Luci on Omnia
* Do not use ath10k-ct on Omnia
* Improved LXC support and fixes (some issues still remain)
* System logs and lograte changed to limit logs size
* Added basic support for Turris OS 3.x migration
* Python3 updated to 3.6.8
* Repository path on repo.turris.cz changed (in compatible way)
* Production addresses for CZ.NICs ODVR including DNS over TLS support

4.0-alpha5
----------

* Fixed Foris updater tab crash on new installation
* Fixed crash when Pakon was invoked with empty database
* libssl2 CVE fixes
* Mozilla IOT gateway updated to 0.6.0
* added uboot mkimage package
* Nextcloud updated to 15.0.5
* fixed some issues with peridot and sfp

4.0-alpha4
----------

* Fixed compilation of Tvheadend that was missing in alpha3
* Fixed problem with notifications containing _() if no language was installed
* atsha204 fix for potential security issue

4.0-alpha3
----------

* Added support for Mox OTP (command mox-otp)
* Fixed LEDs on Omnia (rainbow)
* SFP on Omnia can be now used by changing used device tree
* Updater-ng should now require less memory to update system
* Domains of DHCP clients in DNS were fixed
* Various packages updates and new Luci theme called Rosy

4.0-alpha2
----------

* Based on latest OpenWRT 18.06.2
* New Updater configuration (requires updater reconfiguration!)
* Packages lists cleaned up and some unmaintained ones were dropped
* New version of Foris with new backend bus based on MQTT
* Upstream versions for some primary packages were backported
* Fixed compilation for most of the packages
* And other small fixes in a lot of system utilities

4.0-alpha1
----------

* Rebased on latest OpenWRT
* Turris 1.x migrated to musl libc<|MERGE_RESOLUTION|>--- conflicted
+++ resolved
@@ -1,4 +1,3 @@
-<<<<<<< HEAD
 6.0
 -----
 
@@ -9,13 +8,12 @@
 
 * Sentinel improvements
 * Updated Nextcloud
-=======
+
 5.2.5
 -----
 
 * Based on the latest OpenWrt 19.07.8
   * Updated kernel to version 4.14.241
->>>>>>> f6e90abc
 
 5.2.4
 -----
