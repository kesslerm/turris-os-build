--- conflicted
+++ resolved
@@ -1,4 +1,3 @@
-<<<<<<< HEAD
 6.0
 -----
 
@@ -9,14 +8,13 @@
 
 * Sentinel improvements
 * Updated Nextcloud
-=======
+
 5.2.4
 -----
 
 * Security fixes
   * Python 3
   * Candela Tech (ath10k-ct) drivers
->>>>>>> ad1c3115
 
 5.2.3
 -----
