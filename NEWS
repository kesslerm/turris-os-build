<<<<<<< HEAD
6.0
-----

* Based on the latest OpenWrt 21.02 release
  * LTS Kernel 5.4
  * LuCI supports L2 and L3 configuration
* Foris removed (use reForis exclusively now)

=======
>>>>>>> 2d71dede
5.3.0
-----

* Sentinel improvements
<<<<<<< HEAD
=======
* Foris and reForis starts on demand
>>>>>>> 2d71dede
* Updated Nextcloud

5.2.7
-----

* Updated kernel and fixed mac80211 vulnerability - CVE-2020-3702
* Fixed git vulnerability - CVE-2021-21300
* Fixed BIND vulnerability - CVE-2021-25218
* Fixed tor vulnerabilities - CVE-2021-34548, CVE-2021-34549, and CVE-2021-34550
* Fixed HAProxy vulnerability - CVE-2021-40346
* Security updates for irssi, python3
* Re-add systemd workaround for LXC

5.2.6
-----

* Bring back https-dns-proxy for Turris MOX
* Security fixes
  * OpenSSL
  * file
  * tar
  * mc
  * apr

5.2.5
-----

* Based on the latest OpenWrt 19.07.8
  * Updated kernel to version 4.14.241

5.2.4
-----

* Fixed downloading LXC images
* Security fixes
  * Python 3
  * Candela Tech (ath10k-ct) drivers
  * MariaDB
  * Apache2

5.2.3
-----

* Fixed Nextcloud installation in Web UI
* Fixed AppStore in Nextcloud

5.2.2
-----

* reForis
  * Add support for more extended Honeypot as a Service token
  * Add support in Network Interfaces for Turris 1.x routers

5.2.1
-----

* reForis
  * Several bug fixes
  * Update translations
* Fixed dhparam generation for some OpenVPN server instances

5.2.0
-----

* New reForis features
  * Overview tab
  * Storage plugin with option for persistent system logs
  * Factory reset from web interface
  * Support for Honeypot as a Service (haas.nic.cz)
  * Add option to change hostname in reForis
  * Fix DHCP range configuration check
  * A few design improvements
* WebApps: New graphical design with optional dark mode
* Turris MOX: Update firmware for SDIO card
* Add RIPE Atlas SW probe, common passwords as package lists
* Automatic installation of drivers for limited amount of LTE and DVB devices

5.1.10
-----

* Fixed Python3 vulnerabilities - CVE-2021-3177 and CVE-2021-23336
* Fixed Open vSwitch vulnerability - CVE-2020-35498
* Fixed screen vulnerability - CVE-2021-26937
* Fixed BIND vulnerability - CVE-2020-8625

5.1.9
-----

* Based on the latest OpenWrt 19.07.7
  * Updated kernel to version 4.14.221
* Fixed Baron Samedit sudo vulnerability - CVE-2021-3156
* Fixed wolfSSL vulnerabilities - CVE-2021-3336 and CVE-2020-36177

5.1.8
-----

* Minor fixes in logging of dnsmasq

5.1.7
-----

* Based on the latest OpenWrt 19.07.6 version
* Security update for dnsmasq
  * Fixes DNS vulnerabilities named DNSpooq

5.1.6
-----

* Fixed possible XSS issue in Foris next query parameter.
* Fixed syslog warning in resolver dynamic domain script.

5.1.5
-----

* Based on the latest OpenWrt 19.07.5 version
* Fix for OpenVPN client when filename has multiple dots or dashes
* Fixed bug in reForis in setting up custom mail server for notifications
* Improvements regarding Data Collection in migration script from Turris OS 3.x

5.1.4
-----

* Update DNS rules based on DNS Flag Day 2020
* Fixed issue in Netboot list while using opt-in migration from Turris OS 3.x
* Several other fixes

5.1.3
-----

* Fixed issue when CA for OpenVPN was not created in some cases
* Make factory reset on Turris Shield easier - long pressing RESET button does factory reset

5.1.2
-----

* Changed priority of port forwarding for data collect firewall to not overrule user's rules.
* Fixed issue with data collect firewall logs collecting in some cases causing high system load

5.1.1
-----

* Based on the latest OpenWrt 19.07.4
  * Various security updates

5.1.0
-----

* Introduced new data collection system Sentinel
* reForis (future default web interface)
  * Now installed by default
  * Added NetMetr, OpenVPN client, and remote devices plugins
* Package lists
  * Expanded with labels and additional options
  * Added option to select alternative WiFi drivers
* Nextcloud updated to version 18
* Removed old Device Detection based on Suricata

5.0.4
-----

* Guest network on Turris MOX SDIO card is now supported

5.0.3
-----

* Updated WireGuard, Knot Resolver and Nextcloud
* Syslog-ng detect disabled IPv6 on loopback and fallback to IPv4 

5.0.2
-----

* Hotfixed OpenSSL on Turris 1.x routers
* Knot Resolver DNSSEC root key is now read only (not periodically updated)

5.0.1
-----

* Improved experimental migration from Turris OS 3.x
* Prevent updates overwrite cron configuration file
* Add possibility to backup public key for RIPE Atlas probe

5.0.0
-----

* Based on latest OpenWrt 19.07 and Linux 4.14
* New features for reForis including remote control and snapshots integration
* Add secondary DNS servers and enable TLS for Google DNS
* Replaced Vixie-cron with cronie
* Webapps: Forward to HTTPS if possible
* Updater: Drop compatibility for releases before v4.0-beta2
* MOX: I2C-1 on GPIO pinheader is now enabled

4.0.6
-----

* updater: fix packages provides and modify virtual packages behavior
* kernel: updated to version 4.14.167
* zerotier: add /etc/config/zerotier as configuration file
* avrdude: fix GPIO path building
* mbedtls: updated to version 2.16.4
  Fixes: CVE-2019-18222
* tiff: updated to version 4.1.0
  Fixes: CVE-2019-14973, CVE-2019-17546, CVE-2019-7663, CVE-2019-6128

4.0.5
-----

* Based on the latest OpenWrt 18.06.6
* kernel: update to version 4.14.162
* python3: update to version 3.6.10
* wget: fix CVE-2019-5953
* unbound: update to version 1.9.6
* php7: update to version 7.2.26
  Fixes: CVE-2019-11044, CVE-2019-11045, CVE-2019-11046, CVE-2019-11047, CVE-2019-11050
* nano: update to version 4.7
* openssl: update to version 1.0.2u
* bird: update to version 1.6.8
* reforis: update to the latest development version, adds openvpn-plugin
* ffmpeg: update to version 4.0.5
  Fixes: CVE-2019-12730, CVE-2019-17539, CVE-2019-17542
* e2fsprogs: fix CVE-2019-5094
* christmas: removed from default installation

4.0.4
-----

* Not found

4.0.3
-----

* Merry Christmas!
🔔🔔🔔
* kernel: updated to version 4.14.158
* foris-controller-subordinates-module: limit custom name length
* tvheadend: ensure the first setup works
* libvpx: fix CVE-2019-9232, CVE-2019-9325, CVE-2019-9371, CVE-2019-9433
* git: updated to version 2.16.6, fix multiple CVEs

4.0.2
-----

* Based on the latest OpenWrt 18.06.5
* added missing hardening package list
* fixed autodetection of router address in Foris OpenVPN
* irssi: updated to version 1.2.2, fix CVE-2019-15717
* sudo: updated to version 1.8.28p1, fix CVE-2019-14287
* bind: updated to version 9.11.13, fix CVE-2019-6477
* openldap: updated to version 2.4.48, fix CVE-2019-13565
* kernel: updated to version 4.14.156
* libpcap: updated to version 1.9.1, fix CVE-2019-1516{1,2,3,4,5}
* tcpdump: updated to version 4.9.3, fix multiple CVEs
* python: updated to version 2.7.17
* php7: updated to version 7.2.25, fix CVE-2019-11043, CVE-2019-11042
* mariadb: updated to version 10.4.10, fix CVE-2019-2974, CVE-2019-2938
* foris: updated to version 100.6
* foris-controller: updated to version 1.0.6
* python[3]-cryptography: fix CVE-2018-10903
* ustream-ssl: CVE-2019-5101, CVE-2019-5102
* unbound: updated to version 1.9.5, fix CVE-2019-18934
* haproxy: updated to version 1.8.23, fix CVE-2019-19330
* lxc: fix CVE-2019-5736
* tor: updated to version 4.1.6
* nano: updated to version 4.6
* libiconv: updated to version 1.16
* enable RTC NVMEM access for Turris 1.x
* luci-compat, lmdb: new packages

4.0.1
-----

* include eeprom drive in Omnia medkits (used in some tests)
* fix reForis dependencies
* expat: updated to version 2.2.9, fix CVE-2018-20843, CVE-2019-15903
* python[2,3]: fix CVE-2019-16056, CVE-2019-16935
* libgcrypt: fix CVE-2019-13627
* mosquitto: updated to version 1.5.9, fix CVE-2019-11779
* python-crypto: fix CVE-2013-7459 and CVE-2018-6594
* security fix for Foris translation
* unbound: update to version 1.9.4, fix CVE-2019-16866
* haveged: update to version 1.9.8
* nextcloud: update to version 16.0.5
* nano: update to version 4.5
* python3-pip: fix shebang

4.0
---

* experimental support for multiple drives in storage plugin
* hostapd: fix CVE-2019-16275
* zmq: fix CVE-2019-13132
* django: updated to version 1.8.19, fix CVE-2018-753{6,7}

4.0-beta11
----------

* mariadb: updated to version 10.4.8

4.0-beta10
----------

* haveged: updated to version 1.9.6
* keepalived: update to version 1.4.5, fix CVE-2018-19115
* lighttpd: updated to version 1.4.54, fix CVE-2019-11072
* libarchive: updated to version 3.4.0, multiple CVE fixes
* bind: updated to version 9.11.10, multiple CVE fixes
* dovecot: updated to version 2.2.36.4, fix CVE-2019-7524
* pigeonhole: updated to version 0.4.24.2, fix CVE-2019-11500
* nano: updated to version 4.4
* unbound: updated to version 1.9.3
* nextcloud: updated to version 16.0.4
* bzip2: fix CVE-2019-12900
* wget: fix CVE-2018-20483
* wolfssl: fix CVE-2018-16870, CVE-2019-13628
* iptables: fix CVE-2019-11360
* tar: fix CVE-2018-20482, CVE-2019-9923
* musl: fix CVE-2019-14697
* patch: fix CVE-2019-1363{6,8}
* apinger: updated to the latest git revision
* speedtest-netperf: new package

4.0-beta9
---------

* golang: fix for CVE-2018-1687{3,4,5}, CVE-2019-6486
* squid: update to version 3.5.28
* foris: fix AttributeError password_set

4.0-beta8
---------

* nextcloud: updated to version 16.0.3
* mariadb: updated to version 10.4.7
* unbound: updated to version 1.9.2
* nodogsplash: updated to version 4.0.1
* libaio: updated to version 0.3.112
* libdouble-conversion: updated to version 3.1.4
* subversion: fix for CVE-2018-11782, CVE-2019-0203, CVE-2018-11803
* kernel: fix for CVE-2019-3846, CVE-2019-3900

4.0-beta7
---------

* python3: updated to version 3.6.9
* python2: updated to version 2.7.16
* python{2,3}: fix for CVE-2018-20852

4.0-beta6
---------

* Based on latest OpenWrt 18.06.4
* Fixed Foris error manifesting in network tab in some configurations
* irssi: CVE-2019-13045
* asterisk{13,15}: fix AST-2019-003

4.0-beta5
---------

* Initial support for Nextcloud setup from Foris
* Storage plugin is now part of the base installation
* Added CESNET feed with Nemea
* znc: CVE-2019-12816
* Fixed kernel panic sometimes occurring on Omnia

4.0-beta4
---------

* foris: fixed issue when English was the only language
* php7: updated to 7.2.17
* libxml2: updated to 2.9.9, fixed CVE-2018-14404
* hostapd: fixed CVE-2019-949{4,5,6,7,8,9}, CVE-2019-11555
* block-mount: fix restart of fstab service

4.0-beta3
---------

* improved netboot to support remote management
* syslog-ng service stop fix
* updater: packages removal happens now at the same time as packages installation
* fosquitto: simplified init and respawn
* knot 2.7.7
* kernel: CVE-2019-11477, CVE-2019-11478, CVE-2019-11479

4.0-beta2
---------

* New implementation of dev-detect which does not depend on Pakon (experimental)
* Fixed default encryption method for passwd from package shadow. Reset your
  system user's passwords (including root) if you set them by passwd.
* LXC fixes for systemd based hosts
* Foris: packages lists UI reworked
* Foris: improved "no link" message in WAN tab
* Netmetr: fixed initial setup
* Nextcloud: dropped duplicate Referrer-Policy and updated to 16.0.1
* Commit hash replaced with router name in banner
* Suricata updated to version 4.0.7
* kmod-usb2 is now part of base installation
* ACL enabled for BTRFS
* libxslt: CVE-2019-11068
* prosody: CVE-2018-10847
* python-urllib3: CVE-2019-9740, CVE-2019-11324

4.0-beta1
---------

* New version of updater-ng with completely rewritten network backend which
  dramatically decreases memory consumption during update.
* Fixed problem in updater-supervisor which caused updater to behave as
  deactivated even if user set it otherwise.
* Nextcloud updated to latest version (15.0.7)
* Fixed crash on time tab in Foris on devices without Wi-Fi
* switch-branch now reinstalls all packages on branch switch to mitigate problems
  when switching to and from HBD (OpenWRT master <-> OpenWRT 18.06).
* Default setting of IPv6 in Foris is now DHCPv6
* Fixed IPv6 prefix delegation in default installation
* Foris now correctly displays steps in initial setup guide
* Fix rainbow in Luci on Omnia
* Do not use ath10k-ct on Omnia
* Improved LXC support and fixes (some issues still remain)
* System logs and lograte changed to limit logs size
* Added basic support for Turris OS 3.x migration
* Python3 updated to 3.6.8
* Repository path on repo.turris.cz changed (in compatible way)
* Production addresses for CZ.NICs ODVR including DNS over TLS support

4.0-alpha5
----------

* Fixed Foris updater tab crash on new installation
* Fixed crash when Pakon was invoked with empty database
* libssl2 CVE fixes
* Mozilla IOT gateway updated to 0.6.0
* added uboot mkimage package
* Nextcloud updated to 15.0.5
* fixed some issues with peridot and sfp

4.0-alpha4
----------

* Fixed compilation of Tvheadend that was missing in alpha3
* Fixed problem with notifications containing _() if no language was installed
* atsha204 fix for potential security issue

4.0-alpha3
----------

* Added support for Mox OTP (command mox-otp)
* Fixed LEDs on Omnia (rainbow)
* SFP on Omnia can be now used by changing used device tree
* Updater-ng should now require less memory to update system
* Domains of DHCP clients in DNS were fixed
* Various packages updates and new Luci theme called Rosy

4.0-alpha2
----------

* Based on latest OpenWRT 18.06.2
* New Updater configuration (requires updater reconfiguration!)
* Packages lists cleaned up and some unmaintained ones were dropped
* New version of Foris with new backend bus based on MQTT
* Upstream versions for some primary packages were backported
* Fixed compilation for most of the packages
* And other small fixes in a lot of system utilities

4.0-alpha1
----------

* Rebased on latest OpenWRT
* Turris 1.x migrated to musl libc<|MERGE_RESOLUTION|>--- conflicted
+++ resolved
@@ -1,4 +1,3 @@
-<<<<<<< HEAD
 6.0
 -----
 
@@ -7,16 +6,11 @@
   * LuCI supports L2 and L3 configuration
 * Foris removed (use reForis exclusively now)
 
-=======
->>>>>>> 2d71dede
 5.3.0
 -----
 
 * Sentinel improvements
-<<<<<<< HEAD
-=======
 * Foris and reForis starts on demand
->>>>>>> 2d71dede
 * Updated Nextcloud
 
 5.2.7
