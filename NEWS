<<<<<<< HEAD
6.0
-----

* Based on the latest OpenWrt 21.02 release

5.3.0
-----

* Sentinel improvements
* Updated Nextcloud
=======
5.2.6
-----

* Bring back https-dns-proxy for Turris MOX
* Security fixes
  * OpenSSL
  * file
  * tar
  * mc
  * apr
>>>>>>> 15e5dbe6

5.2.5
-----

* Based on the latest OpenWrt 19.07.8
  * Updated kernel to version 4.14.241

5.2.4
-----

* Fixed downloading LXC images
* Security fixes
  * Python 3
  * Candela Tech (ath10k-ct) drivers
  * MariaDB
  * Apache2

5.2.3
-----

* Fixed Nextcloud installation in Web UI
* Fixed AppStore in Nextcloud

5.2.2
-----

* reForis
  * Add support for more extended Honeypot as a Service token
  * Add support in Network Interfaces for Turris 1.x routers

5.2.1
-----

* reForis
  * Several bug fixes
  * Update translations
* Fixed dhparam generation for some OpenVPN server instances

5.2.0
-----

* New reForis features
  * Overview tab
  * Storage plugin with option for persistent system logs
  * Factory reset from web interface
  * Support for Honeypot as a Service (haas.nic.cz)
  * Add option to change hostname in reForis
  * Fix DHCP range configuration check
  * A few design improvements
* WebApps: New graphical design with optional dark mode
* Turris MOX: Update firmware for SDIO card
* Add RIPE Atlas SW probe, common passwords as package lists
* Automatic installation of drivers for limited amount of LTE and DVB devices

5.1.10
-----

* Fixed Python3 vulnerabilities - CVE-2021-3177 and CVE-2021-23336
* Fixed Open vSwitch vulnerability - CVE-2020-35498
* Fixed screen vulnerability - CVE-2021-26937
* Fixed BIND vulnerability - CVE-2020-8625

5.1.9
-----

* Based on the latest OpenWrt 19.07.7
  * Updated kernel to version 4.14.221
* Fixed Baron Samedit sudo vulnerability - CVE-2021-3156
* Fixed wolfSSL vulnerabilities - CVE-2021-3336 and CVE-2020-36177

5.1.8
-----

* Minor fixes in logging of dnsmasq

5.1.7
-----

* Based on the latest OpenWrt 19.07.6 version
* Security update for dnsmasq
  * Fixes DNS vulnerabilities named DNSpooq

5.1.6
-----

* Fixed possible XSS issue in Foris next query parameter.
* Fixed syslog warning in resolver dynamic domain script.

5.1.5
-----

* Based on the latest OpenWrt 19.07.5 version
* Fix for OpenVPN client when filename has multiple dots or dashes
* Fixed bug in reForis in setting up custom mail server for notifications
* Improvements regarding Data Collection in migration script from Turris OS 3.x

5.1.4
-----

* Update DNS rules based on DNS Flag Day 2020
* Fixed issue in Netboot list while using opt-in migration from Turris OS 3.x
* Several other fixes

5.1.3
-----

* Fixed issue when CA for OpenVPN was not created in some cases
* Make factory reset on Turris Shield easier - long pressing RESET button does factory reset

5.1.2
-----

* Changed priority of port forwarding for data collect firewall to not overrule user's rules.
* Fixed issue with data collect firewall logs collecting in some cases causing high system load

5.1.1
-----

* Based on the latest OpenWrt 19.07.4
  * Various security updates

5.1.0
-----

* Introduced new data collection system Sentinel
* reForis (future default web interface)
  * Now installed by default
  * Added NetMetr, OpenVPN client, and remote devices plugins
* Package lists
  * Expanded with labels and additional options
  * Added option to select alternative WiFi drivers
* Nextcloud updated to version 18
* Removed old Device Detection based on Suricata

5.0.4
-----

* Guest network on Turris MOX SDIO card is now supported

5.0.3
-----

* Updated WireGuard, Knot Resolver and Nextcloud
* Syslog-ng detect disabled IPv6 on loopback and fallback to IPv4 

5.0.2
-----

* Hotfixed OpenSSL on Turris 1.x routers
* Knot Resolver DNSSEC root key is now read only (not periodically updated)

5.0.1
-----

* Improved experimental migration from Turris OS 3.x
* Prevent updates overwrite cron configuration file
* Add possibility to backup public key for RIPE Atlas probe

5.0.0
-----

* Based on latest OpenWrt 19.07 and Linux 4.14
* New features for reForis including remote control and snapshots integration
* Add secondary DNS servers and enable TLS for Google DNS
* Replaced Vixie-cron with cronie
* Webapps: Forward to HTTPS if possible
* Updater: Drop compatibility for releases before v4.0-beta2
* MOX: I2C-1 on GPIO pinheader is now enabled

4.0.6
-----

* updater: fix packages provides and modify virtual packages behavior
* kernel: updated to version 4.14.167
* zerotier: add /etc/config/zerotier as configuration file
* avrdude: fix GPIO path building
* mbedtls: updated to version 2.16.4
  Fixes: CVE-2019-18222
* tiff: updated to version 4.1.0
  Fixes: CVE-2019-14973, CVE-2019-17546, CVE-2019-7663, CVE-2019-6128

4.0.5
-----

* Based on the latest OpenWrt 18.06.6
* kernel: update to version 4.14.162
* python3: update to version 3.6.10
* wget: fix CVE-2019-5953
* unbound: update to version 1.9.6
* php7: update to version 7.2.26
  Fixes: CVE-2019-11044, CVE-2019-11045, CVE-2019-11046, CVE-2019-11047, CVE-2019-11050
* nano: update to version 4.7
* openssl: update to version 1.0.2u
* bird: update to version 1.6.8
* reforis: update to the latest development version, adds openvpn-plugin
* ffmpeg: update to version 4.0.5
  Fixes: CVE-2019-12730, CVE-2019-17539, CVE-2019-17542
* e2fsprogs: fix CVE-2019-5094
* christmas: removed from default installation

4.0.4
-----

* Not found

4.0.3
-----

* Merry Christmas!
🔔🔔🔔
* kernel: updated to version 4.14.158
* foris-controller-subordinates-module: limit custom name length
* tvheadend: ensure the first setup works
* libvpx: fix CVE-2019-9232, CVE-2019-9325, CVE-2019-9371, CVE-2019-9433
* git: updated to version 2.16.6, fix multiple CVEs

4.0.2
-----

* Based on the latest OpenWrt 18.06.5
* added missing hardening package list
* fixed autodetection of router address in Foris OpenVPN
* irssi: updated to version 1.2.2, fix CVE-2019-15717
* sudo: updated to version 1.8.28p1, fix CVE-2019-14287
* bind: updated to version 9.11.13, fix CVE-2019-6477
* openldap: updated to version 2.4.48, fix CVE-2019-13565
* kernel: updated to version 4.14.156
* libpcap: updated to version 1.9.1, fix CVE-2019-1516{1,2,3,4,5}
* tcpdump: updated to version 4.9.3, fix multiple CVEs
* python: updated to version 2.7.17
* php7: updated to version 7.2.25, fix CVE-2019-11043, CVE-2019-11042
* mariadb: updated to version 10.4.10, fix CVE-2019-2974, CVE-2019-2938
* foris: updated to version 100.6
* foris-controller: updated to version 1.0.6
* python[3]-cryptography: fix CVE-2018-10903
* ustream-ssl: CVE-2019-5101, CVE-2019-5102
* unbound: updated to version 1.9.5, fix CVE-2019-18934
* haproxy: updated to version 1.8.23, fix CVE-2019-19330
* lxc: fix CVE-2019-5736
* tor: updated to version 4.1.6
* nano: updated to version 4.6
* libiconv: updated to version 1.16
* enable RTC NVMEM access for Turris 1.x
* luci-compat, lmdb: new packages

4.0.1
-----

* include eeprom drive in Omnia medkits (used in some tests)
* fix reForis dependencies
* expat: updated to version 2.2.9, fix CVE-2018-20843, CVE-2019-15903
* python[2,3]: fix CVE-2019-16056, CVE-2019-16935
* libgcrypt: fix CVE-2019-13627
* mosquitto: updated to version 1.5.9, fix CVE-2019-11779
* python-crypto: fix CVE-2013-7459 and CVE-2018-6594
* security fix for Foris translation
* unbound: update to version 1.9.4, fix CVE-2019-16866
* haveged: update to version 1.9.8
* nextcloud: update to version 16.0.5
* nano: update to version 4.5
* python3-pip: fix shebang

4.0
---

* experimental support for multiple drives in storage plugin
* hostapd: fix CVE-2019-16275
* zmq: fix CVE-2019-13132
* django: updated to version 1.8.19, fix CVE-2018-753{6,7}

4.0-beta11
----------

* mariadb: updated to version 10.4.8

4.0-beta10
----------

* haveged: updated to version 1.9.6
* keepalived: update to version 1.4.5, fix CVE-2018-19115
* lighttpd: updated to version 1.4.54, fix CVE-2019-11072
* libarchive: updated to version 3.4.0, multiple CVE fixes
* bind: updated to version 9.11.10, multiple CVE fixes
* dovecot: updated to version 2.2.36.4, fix CVE-2019-7524
* pigeonhole: updated to version 0.4.24.2, fix CVE-2019-11500
* nano: updated to version 4.4
* unbound: updated to version 1.9.3
* nextcloud: updated to version 16.0.4
* bzip2: fix CVE-2019-12900
* wget: fix CVE-2018-20483
* wolfssl: fix CVE-2018-16870, CVE-2019-13628
* iptables: fix CVE-2019-11360
* tar: fix CVE-2018-20482, CVE-2019-9923
* musl: fix CVE-2019-14697
* patch: fix CVE-2019-1363{6,8}
* apinger: updated to the latest git revision
* speedtest-netperf: new package

4.0-beta9
---------

* golang: fix for CVE-2018-1687{3,4,5}, CVE-2019-6486
* squid: update to version 3.5.28
* foris: fix AttributeError password_set

4.0-beta8
---------

* nextcloud: updated to version 16.0.3
* mariadb: updated to version 10.4.7
* unbound: updated to version 1.9.2
* nodogsplash: updated to version 4.0.1
* libaio: updated to version 0.3.112
* libdouble-conversion: updated to version 3.1.4
* subversion: fix for CVE-2018-11782, CVE-2019-0203, CVE-2018-11803
* kernel: fix for CVE-2019-3846, CVE-2019-3900

4.0-beta7
---------

* python3: updated to version 3.6.9
* python2: updated to version 2.7.16
* python{2,3}: fix for CVE-2018-20852

4.0-beta6
---------

* Based on latest OpenWrt 18.06.4
* Fixed Foris error manifesting in network tab in some configurations
* irssi: CVE-2019-13045
* asterisk{13,15}: fix AST-2019-003

4.0-beta5
---------

* Initial support for Nextcloud setup from Foris
* Storage plugin is now part of the base installation
* Added CESNET feed with Nemea
* znc: CVE-2019-12816
* Fixed kernel panic sometimes occurring on Omnia

4.0-beta4
---------

* foris: fixed issue when English was the only language
* php7: updated to 7.2.17
* libxml2: updated to 2.9.9, fixed CVE-2018-14404
* hostapd: fixed CVE-2019-949{4,5,6,7,8,9}, CVE-2019-11555
* block-mount: fix restart of fstab service

4.0-beta3
---------

* improved netboot to support remote management
* syslog-ng service stop fix
* updater: packages removal happens now at the same time as packages installation
* fosquitto: simplified init and respawn
* knot 2.7.7
* kernel: CVE-2019-11477, CVE-2019-11478, CVE-2019-11479

4.0-beta2
---------

* New implementation of dev-detect which does not depend on Pakon (experimental)
* Fixed default encryption method for passwd from package shadow. Reset your
  system user's passwords (including root) if you set them by passwd.
* LXC fixes for systemd based hosts
* Foris: packages lists UI reworked
* Foris: improved "no link" message in WAN tab
* Netmetr: fixed initial setup
* Nextcloud: dropped duplicate Referrer-Policy and updated to 16.0.1
* Commit hash replaced with router name in banner
* Suricata updated to version 4.0.7
* kmod-usb2 is now part of base installation
* ACL enabled for BTRFS
* libxslt: CVE-2019-11068
* prosody: CVE-2018-10847
* python-urllib3: CVE-2019-9740, CVE-2019-11324

4.0-beta1
---------

* New version of updater-ng with completely rewritten network backend which
  dramatically decreases memory consumption during update.
* Fixed problem in updater-supervisor which caused updater to behave as
  deactivated even if user set it otherwise.
* Nextcloud updated to latest version (15.0.7)
* Fixed crash on time tab in Foris on devices without Wi-Fi
* switch-branch now reinstalls all packages on branch switch to mitigate problems
  when switching to and from HBD (OpenWRT master <-> OpenWRT 18.06).
* Default setting of IPv6 in Foris is now DHCPv6
* Fixed IPv6 prefix delegation in default installation
* Foris now correctly displays steps in initial setup guide
* Fix rainbow in Luci on Omnia
* Do not use ath10k-ct on Omnia
* Improved LXC support and fixes (some issues still remain)
* System logs and lograte changed to limit logs size
* Added basic support for Turris OS 3.x migration
* Python3 updated to 3.6.8
* Repository path on repo.turris.cz changed (in compatible way)
* Production addresses for CZ.NICs ODVR including DNS over TLS support

4.0-alpha5
----------

* Fixed Foris updater tab crash on new installation
* Fixed crash when Pakon was invoked with empty database
* libssl2 CVE fixes
* Mozilla IOT gateway updated to 0.6.0
* added uboot mkimage package
* Nextcloud updated to 15.0.5
* fixed some issues with peridot and sfp

4.0-alpha4
----------

* Fixed compilation of Tvheadend that was missing in alpha3
* Fixed problem with notifications containing _() if no language was installed
* atsha204 fix for potential security issue

4.0-alpha3
----------

* Added support for Mox OTP (command mox-otp)
* Fixed LEDs on Omnia (rainbow)
* SFP on Omnia can be now used by changing used device tree
* Updater-ng should now require less memory to update system
* Domains of DHCP clients in DNS were fixed
* Various packages updates and new Luci theme called Rosy

4.0-alpha2
----------

* Based on latest OpenWRT 18.06.2
* New Updater configuration (requires updater reconfiguration!)
* Packages lists cleaned up and some unmaintained ones were dropped
* New version of Foris with new backend bus based on MQTT
* Upstream versions for some primary packages were backported
* Fixed compilation for most of the packages
* And other small fixes in a lot of system utilities

4.0-alpha1
----------

* Rebased on latest OpenWRT
* Turris 1.x migrated to musl libc<|MERGE_RESOLUTION|>--- conflicted
+++ resolved
@@ -1,4 +1,3 @@
-<<<<<<< HEAD
 6.0
 -----
 
@@ -9,7 +8,7 @@
 
 * Sentinel improvements
 * Updated Nextcloud
-=======
+
 5.2.6
 -----
 
@@ -20,7 +19,6 @@
   * tar
   * mc
   * apr
->>>>>>> 15e5dbe6
 
 5.2.5
 -----
