<<<<<<< HEAD
5.1.0
-----

* reForis: add NetMetr plugin
* Remove old Device Detection based on Suricata
* Enable /proc files
=======
5.0.1
-----

* Improved experimental migration from Turris OS 3.x
* Prevent updates overwrite cron configuration file
* Add possibility to backup public key for RIPE Atlas probe
>>>>>>> 5e6fadf6

5.0.0
-----

* Based on latest OpenWrt 19.07 and Linux 4.14
* New features for reForis including remote control and snapshots integration
* Add secondary DNS servers and enable TLS for Google DNS
* Replaced Vixie-cron with cronie
* Webapps: Forward to HTTPS if possible
* Updater: Drop compatibility for releases before v4.0-beta2
* MOX: I2C-1 on GPIO pinheader is now enabled

4.0.6
-----

* updater: fix packages provides and modify virtual packages behavior
* kernel: updated to version 4.14.167
* zerotier: add /etc/config/zerotier as configuration file
* avrdude: fix GPIO path building
* mbedtls: updated to version 2.16.4
  Fixes: CVE-2019-18222
* tiff: updated to version 4.1.0
  Fixes: CVE-2019-14973, CVE-2019-17546, CVE-2019-7663, CVE-2019-6128

4.0.5
-----

* Based on the latest OpenWrt 18.06.6
* kernel: update to version 4.14.162
* python3: update to version 3.6.10
* wget: fix CVE-2019-5953
* unbound: update to version 1.9.6
* php7: update to version 7.2.26
  Fixes: CVE-2019-11044, CVE-2019-11045, CVE-2019-11046, CVE-2019-11047, CVE-2019-11050
* nano: update to version 4.7
* openssl: update to version 1.0.2u
* bird: update to version 1.6.8
* reforis: update to the latest development version, adds openvpn-plugin
* ffmpeg: update to version 4.0.5
  Fixes: CVE-2019-12730, CVE-2019-17539, CVE-2019-17542
* e2fsprogs: fix CVE-2019-5094
* christmas: removed from default installation

4.0.4
-----

* Not found

4.0.3
-----

* Merry Christmas!
🔔🔔🔔
* kernel: updated to version 4.14.158
* foris-controller-subordinates-module: limit custom name length
* tvheadend: ensure the first setup works
* libvpx: fix CVE-2019-9232, CVE-2019-9325, CVE-2019-9371, CVE-2019-9433
* git: updated to version 2.16.6, fix multiple CVEs

4.0.2
-----

* Based on the latest OpenWrt 18.06.5
* added missing hardening package list
* fixed autodetection of router address in Foris OpenVPN
* irssi: updated to version 1.2.2, fix CVE-2019-15717
* sudo: updated to version 1.8.28p1, fix CVE-2019-14287
* bind: updated to version 9.11.13, fix CVE-2019-6477
* openldap: updated to version 2.4.48, fix CVE-2019-13565
* kernel: updated to version 4.14.156
* libpcap: updated to version 1.9.1, fix CVE-2019-1516{1,2,3,4,5}
* tcpdump: updated to version 4.9.3, fix multiple CVEs
* python: updated to version 2.7.17
* php7: updated to version 7.2.25, fix CVE-2019-11043, CVE-2019-11042
* mariadb: updated to version 10.4.10, fix CVE-2019-2974, CVE-2019-2938
* foris: updated to version 100.6
* foris-controller: updated to version 1.0.6
* python[3]-cryptography: fix CVE-2018-10903
* ustream-ssl: CVE-2019-5101, CVE-2019-5102
* unbound: updated to version 1.9.5, fix CVE-2019-18934
* haproxy: updated to version 1.8.23, fix CVE-2019-19330
* lxc: fix CVE-2019-5736
* tor: updated to version 4.1.6
* nano: updated to version 4.6
* libiconv: updated to version 1.16
* enable RTC NVMEM access for Turris 1.x
* luci-compat, lmdb: new packages

4.0.1
-----

* include eeprom drive in Omnia medkits (used in some tests)
* fix reForis dependencies
* expat: updated to version 2.2.9, fix CVE-2018-20843, CVE-2019-15903
* python[2,3]: fix CVE-2019-16056, CVE-2019-16935
* libgcrypt: fix CVE-2019-13627
* mosquitto: updated to version 1.5.9, fix CVE-2019-11779
* python-crypto: fix CVE-2013-7459 and CVE-2018-6594
* security fix for Foris translation
* unbound: update to version 1.9.4, fix CVE-2019-16866
* haveged: update to version 1.9.8
* nextcloud: update to version 16.0.5
* nano: update to version 4.5
* python3-pip: fix shebang

4.0
---

* experimental support for multiple drives in storage plugin
* hostapd: fix CVE-2019-16275
* zmq: fix CVE-2019-13132
* django: updated to version 1.8.19, fix CVE-2018-753{6,7}

4.0-beta11
----------

* mariadb: updated to version 10.4.8

4.0-beta10
----------

* haveged: updated to version 1.9.6
* keepalived: update to version 1.4.5, fix CVE-2018-19115
* lighttpd: updated to version 1.4.54, fix CVE-2019-11072
* libarchive: updated to version 3.4.0, multiple CVE fixes
* bind: updated to version 9.11.10, multiple CVE fixes
* dovecot: updated to version 2.2.36.4, fix CVE-2019-7524
* pigeonhole: updated to version 0.4.24.2, fix CVE-2019-11500
* nano: updated to version 4.4
* unbound: updated to version 1.9.3
* nextcloud: updated to version 16.0.4
* bzip2: fix CVE-2019-12900
* wget: fix CVE-2018-20483
* wolfssl: fix CVE-2018-16870, CVE-2019-13628
* iptables: fix CVE-2019-11360
* tar: fix CVE-2018-20482, CVE-2019-9923
* musl: fix CVE-2019-14697
* patch: fix CVE-2019-1363{6,8}
* apinger: updated to the latest git revision
* speedtest-netperf: new package

4.0-beta9
---------

* golang: fix for CVE-2018-1687{3,4,5}, CVE-2019-6486
* squid: update to version 3.5.28
* foris: fix AttributeError password_set

4.0-beta8
---------

* nextcloud: updated to version 16.0.3
* mariadb: updated to version 10.4.7
* unbound: updated to version 1.9.2
* nodogsplash: updated to version 4.0.1
* libaio: updated to version 0.3.112
* libdouble-conversion: updated to version 3.1.4
* subversion: fix for CVE-2018-11782, CVE-2019-0203, CVE-2018-11803
* kernel: fix for CVE-2019-3846, CVE-2019-3900

4.0-beta7
---------

* python3: updated to version 3.6.9
* python2: updated to version 2.7.16
* python{2,3}: fix for CVE-2018-20852

4.0-beta6
---------

* Based on latest OpenWrt 18.06.4
* Fixed Foris error manifesting in network tab in some configurations
* irssi: CVE-2019-13045
* asterisk{13,15}: fix AST-2019-003

4.0-beta5
---------

* Initial support for Nextcloud setup from Foris
* Storage plugin is now part of the base installation
* Added CESNET feed with Nemea
* znc: CVE-2019-12816
* Fixed kernel panic sometimes occurring on Omnia

4.0-beta4
---------

* foris: fixed issue when English was the only language
* php7: updated to 7.2.17
* libxml2: updated to 2.9.9, fixed CVE-2018-14404
* hostapd: fixed CVE-2019-949{4,5,6,7,8,9}, CVE-2019-11555
* block-mount: fix restart of fstab service

4.0-beta3
---------

* improved netboot to support remote management
* syslog-ng service stop fix
* updater: packages removal happens now at the same time as packages installation
* fosquitto: simplified init and respawn
* knot 2.7.7
* kernel: CVE-2019-11477, CVE-2019-11478, CVE-2019-11479

4.0-beta2
---------

* New implementation of dev-detect which does not depend on Pakon (experimental)
* Fixed default encryption method for passwd from package shadow. Reset your
  system user's passwords (including root) if you set them by passwd.
* LXC fixes for systemd based hosts
* Foris: packages lists UI reworked
* Foris: improved "no link" message in WAN tab
* Netmetr: fixed initial setup
* Nextcloud: dropped duplicate Referrer-Policy and updated to 16.0.1
* Commit hash replaced with router name in banner
* Suricata updated to version 4.0.7
* kmod-usb2 is now part of base installation
* ACL enabled for BTRFS
* libxslt: CVE-2019-11068
* prosody: CVE-2018-10847
* python-urllib3: CVE-2019-9740, CVE-2019-11324

4.0-beta1
---------

* New version of updater-ng with completely rewritten network backend which
  dramatically decreases memory consumption during update.
* Fixed problem in updater-supervisor which caused updater to behave as
  deactivated even if user set it otherwise.
* Nextcloud updated to latest version (15.0.7)
* Fixed crash on time tab in Foris on devices without Wi-Fi
* switch-branch now reinstalls all packages on branch switch to mitigate problems
  when switching to and from HBD (OpenWRT master <-> OpenWRT 18.06).
* Default setting of IPv6 in Foris is now DHCPv6
* Fixed IPv6 prefix delegation in default installation
* Foris now correctly displays steps in initial setup guide
* Fix rainbow in Luci on Omnia
* Do not use ath10k-ct on Omnia
* Improved LXC support and fixes (some issues still remain)
* System logs and lograte changed to limit logs size
* Added basic support for Turris OS 3.x migration
* Python3 updated to 3.6.8
* Repository path on repo.turris.cz changed (in compatible way)
* Production addresses for CZ.NICs ODVR including DNS over TLS support

4.0-alpha5
----------

* Fixed Foris updater tab crash on new installation
* Fixed crash when Pakon was invoked with empty database
* libssl2 CVE fixes
* Mozilla IOT gateway updated to 0.6.0
* added uboot mkimage package
* Nextcloud updated to 15.0.5
* fixed some issues with peridot and sfp

4.0-alpha4
----------

* Fixed compilation of Tvheadend that was missing in alpha3
* Fixed problem with notifications containing _() if no language was installed
* atsha204 fix for potential security issue

4.0-alpha3
----------

* Added support for Mox OTP (command mox-otp)
* Fixed LEDs on Omnia (rainbow)
* SFP on Omnia can be now used by changing used device tree
* Updater-ng should now require less memory to update system
* Domains of DHCP clients in DNS were fixed
* Various packages updates and new Luci theme called Rosy

4.0-alpha2
----------

* Based on latest OpenWRT 18.06.2
* New Updater configuration (requires updater reconfiguration!)
* Packages lists cleaned up and some unmaintained ones were dropped
* New version of Foris with new backend bus based on MQTT
* Upstream versions for some primary packages were backported
* Fixed compilation for most of the packages
* And other small fixes in a lot of system utilities

4.0-alpha1
----------

* Rebased on latest OpenWRT
* Turris 1.x migrated to musl libc<|MERGE_RESOLUTION|>--- conflicted
+++ resolved
@@ -1,18 +1,16 @@
-<<<<<<< HEAD
 5.1.0
 -----
 
 * reForis: add NetMetr plugin
 * Remove old Device Detection based on Suricata
 * Enable /proc files
-=======
+
 5.0.1
 -----
 
 * Improved experimental migration from Turris OS 3.x
 * Prevent updates overwrite cron configuration file
 * Add possibility to backup public key for RIPE Atlas probe
->>>>>>> 5e6fadf6
 
 5.0.0
 -----
