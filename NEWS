--- conflicted
+++ resolved
@@ -1,5 +1,3 @@
-<<<<<<< HEAD
-<<<<<<< HEAD
 7.0.0
 -----
 
@@ -9,8 +7,7 @@
 
 🚀 New Features
   • Dark mode in LuCI
-=======
-=======
+
 6.3.3
 -----
 
@@ -25,7 +22,6 @@
 📌 Updates
   • Linux kernel updated to 5.15.110 (MOX, Omnia) and 5.10.179 (Turris 1.x)
 
->>>>>>> 5aa67933
 6.3.2
 -----
 
@@ -38,7 +34,6 @@
 📌 Updates
   • updater-ng: update to 70.2.0
   • OpenSSL: fix CVE-2023-464 and CVE-2023-465
->>>>>>> hbk
 
 6.3.1
 -----
