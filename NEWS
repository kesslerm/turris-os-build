<<<<<<< HEAD
6.0
-----

* Based on the latest OpenWrt 21.02.1 release
  * LTS Kernel 5.4
  * LuCI supports L2 and L3 configuration
* Foris removed (use reForis exclusively now)
* Turris Auth (login gateway)
=======
5.3.5
-----

* Updated kernel to version 4.14.263
* Updated Knot Resolver
* Additional fix for RTC on Turris 1.x routers
* Security fixes
  * Prosody
  * uriparser
  * lighttpd
>>>>>>> dc1a1606

5.3.4
-----

* Updated kernel to version 4.14.262
* Updated mac80211 to version 4.19.221
* Updated several packages such as zsh, domoticz
* Fixed RTC issue on Turris 1.x routers
* Fixed remote storages in schnapps
* Fixed initial SFP configuration for Turris MOX
* Security fixes
  * PostgreSQL
  * c-ares

5.3.3
-----

* Fixed network configuration in medkit for Turris Shield
* Updated Knot Resolver

5.3.2
-----

* Various fixes for migration from Turris OS 3.x
* Security fixes
  * MariaDB
  * icu
* Updated Knot Resolver, Unbound, and others

5.3.1
-----

* reForis
  * Several bug fixes
  * Updated translations
* Security fixes
  * ffmpeg
* Updated Knot Resolver and lighttpd

5.3.0
-----

* Sentinel improvements
* Foris and reForis starts on demand
* Updated Nextcloud

5.2.7
-----

* Updated kernel and fixed mac80211 vulnerability - CVE-2020-3702
* Fixed git vulnerability - CVE-2021-21300
* Fixed BIND vulnerability - CVE-2021-25218
* Fixed tor vulnerabilities - CVE-2021-34548, CVE-2021-34549, and CVE-2021-34550
* Fixed HAProxy vulnerability - CVE-2021-40346
* Security updates for irssi, python3
* Re-add systemd workaround for LXC

5.2.6
-----

* Bring back https-dns-proxy for Turris MOX
* Security fixes
  * OpenSSL
  * file
  * tar
  * mc
  * apr

5.2.5
-----

* Based on the latest OpenWrt 19.07.8
  * Updated kernel to version 4.14.241

5.2.4
-----

* Fixed downloading LXC images
* Security fixes
  * Python 3
  * Candela Tech (ath10k-ct) drivers
  * MariaDB
  * Apache2

5.2.3
-----

* Fixed Nextcloud installation in Web UI
* Fixed AppStore in Nextcloud

5.2.2
-----

* reForis
  * Add support for more extended Honeypot as a Service token
  * Add support in Network Interfaces for Turris 1.x routers

5.2.1
-----

* reForis
  * Several bug fixes
  * Update translations
* Fixed dhparam generation for some OpenVPN server instances

5.2.0
-----

* New reForis features
  * Overview tab
  * Storage plugin with option for persistent system logs
  * Factory reset from web interface
  * Support for Honeypot as a Service (haas.nic.cz)
  * Add option to change hostname in reForis
  * Fix DHCP range configuration check
  * A few design improvements
* WebApps: New graphical design with optional dark mode
* Turris MOX: Update firmware for SDIO card
* Add RIPE Atlas SW probe, common passwords as package lists
* Automatic installation of drivers for limited amount of LTE and DVB devices

5.1.10
-----

* Fixed Python3 vulnerabilities - CVE-2021-3177 and CVE-2021-23336
* Fixed Open vSwitch vulnerability - CVE-2020-35498
* Fixed screen vulnerability - CVE-2021-26937
* Fixed BIND vulnerability - CVE-2020-8625

5.1.9
-----

* Based on the latest OpenWrt 19.07.7
  * Updated kernel to version 4.14.221
* Fixed Baron Samedit sudo vulnerability - CVE-2021-3156
* Fixed wolfSSL vulnerabilities - CVE-2021-3336 and CVE-2020-36177

5.1.8
-----

* Minor fixes in logging of dnsmasq

5.1.7
-----

* Based on the latest OpenWrt 19.07.6 version
* Security update for dnsmasq
  * Fixes DNS vulnerabilities named DNSpooq

5.1.6
-----

* Fixed possible XSS issue in Foris next query parameter.
* Fixed syslog warning in resolver dynamic domain script.

5.1.5
-----

* Based on the latest OpenWrt 19.07.5 version
* Fix for OpenVPN client when filename has multiple dots or dashes
* Fixed bug in reForis in setting up custom mail server for notifications
* Improvements regarding Data Collection in migration script from Turris OS 3.x

5.1.4
-----

* Update DNS rules based on DNS Flag Day 2020
* Fixed issue in Netboot list while using opt-in migration from Turris OS 3.x
* Several other fixes

5.1.3
-----

* Fixed issue when CA for OpenVPN was not created in some cases
* Make factory reset on Turris Shield easier - long pressing RESET button does factory reset

5.1.2
-----

* Changed priority of port forwarding for data collect firewall to not overrule user's rules.
* Fixed issue with data collect firewall logs collecting in some cases causing high system load

5.1.1
-----

* Based on the latest OpenWrt 19.07.4
  * Various security updates

5.1.0
-----

* Introduced new data collection system Sentinel
* reForis (future default web interface)
  * Now installed by default
  * Added NetMetr, OpenVPN client, and remote devices plugins
* Package lists
  * Expanded with labels and additional options
  * Added option to select alternative WiFi drivers
* Nextcloud updated to version 18
* Removed old Device Detection based on Suricata

5.0.4
-----

* Guest network on Turris MOX SDIO card is now supported

5.0.3
-----

* Updated WireGuard, Knot Resolver and Nextcloud
* Syslog-ng detect disabled IPv6 on loopback and fallback to IPv4 

5.0.2
-----

* Hotfixed OpenSSL on Turris 1.x routers
* Knot Resolver DNSSEC root key is now read only (not periodically updated)

5.0.1
-----

* Improved experimental migration from Turris OS 3.x
* Prevent updates overwrite cron configuration file
* Add possibility to backup public key for RIPE Atlas probe

5.0.0
-----

* Based on latest OpenWrt 19.07 and Linux 4.14
* New features for reForis including remote control and snapshots integration
* Add secondary DNS servers and enable TLS for Google DNS
* Replaced Vixie-cron with cronie
* Webapps: Forward to HTTPS if possible
* Updater: Drop compatibility for releases before v4.0-beta2
* MOX: I2C-1 on GPIO pinheader is now enabled

4.0.6
-----

* updater: fix packages provides and modify virtual packages behavior
* kernel: updated to version 4.14.167
* zerotier: add /etc/config/zerotier as configuration file
* avrdude: fix GPIO path building
* mbedtls: updated to version 2.16.4
  Fixes: CVE-2019-18222
* tiff: updated to version 4.1.0
  Fixes: CVE-2019-14973, CVE-2019-17546, CVE-2019-7663, CVE-2019-6128

4.0.5
-----

* Based on the latest OpenWrt 18.06.6
* kernel: update to version 4.14.162
* python3: update to version 3.6.10
* wget: fix CVE-2019-5953
* unbound: update to version 1.9.6
* php7: update to version 7.2.26
  Fixes: CVE-2019-11044, CVE-2019-11045, CVE-2019-11046, CVE-2019-11047, CVE-2019-11050
* nano: update to version 4.7
* openssl: update to version 1.0.2u
* bird: update to version 1.6.8
* reforis: update to the latest development version, adds openvpn-plugin
* ffmpeg: update to version 4.0.5
  Fixes: CVE-2019-12730, CVE-2019-17539, CVE-2019-17542
* e2fsprogs: fix CVE-2019-5094
* christmas: removed from default installation

4.0.4
-----

* Not found

4.0.3
-----

* Merry Christmas!
🔔🔔🔔
* kernel: updated to version 4.14.158
* foris-controller-subordinates-module: limit custom name length
* tvheadend: ensure the first setup works
* libvpx: fix CVE-2019-9232, CVE-2019-9325, CVE-2019-9371, CVE-2019-9433
* git: updated to version 2.16.6, fix multiple CVEs

4.0.2
-----

* Based on the latest OpenWrt 18.06.5
* added missing hardening package list
* fixed autodetection of router address in Foris OpenVPN
* irssi: updated to version 1.2.2, fix CVE-2019-15717
* sudo: updated to version 1.8.28p1, fix CVE-2019-14287
* bind: updated to version 9.11.13, fix CVE-2019-6477
* openldap: updated to version 2.4.48, fix CVE-2019-13565
* kernel: updated to version 4.14.156
* libpcap: updated to version 1.9.1, fix CVE-2019-1516{1,2,3,4,5}
* tcpdump: updated to version 4.9.3, fix multiple CVEs
* python: updated to version 2.7.17
* php7: updated to version 7.2.25, fix CVE-2019-11043, CVE-2019-11042
* mariadb: updated to version 10.4.10, fix CVE-2019-2974, CVE-2019-2938
* foris: updated to version 100.6
* foris-controller: updated to version 1.0.6
* python[3]-cryptography: fix CVE-2018-10903
* ustream-ssl: CVE-2019-5101, CVE-2019-5102
* unbound: updated to version 1.9.5, fix CVE-2019-18934
* haproxy: updated to version 1.8.23, fix CVE-2019-19330
* lxc: fix CVE-2019-5736
* tor: updated to version 4.1.6
* nano: updated to version 4.6
* libiconv: updated to version 1.16
* enable RTC NVMEM access for Turris 1.x
* luci-compat, lmdb: new packages

4.0.1
-----

* include eeprom drive in Omnia medkits (used in some tests)
* fix reForis dependencies
* expat: updated to version 2.2.9, fix CVE-2018-20843, CVE-2019-15903
* python[2,3]: fix CVE-2019-16056, CVE-2019-16935
* libgcrypt: fix CVE-2019-13627
* mosquitto: updated to version 1.5.9, fix CVE-2019-11779
* python-crypto: fix CVE-2013-7459 and CVE-2018-6594
* security fix for Foris translation
* unbound: update to version 1.9.4, fix CVE-2019-16866
* haveged: update to version 1.9.8
* nextcloud: update to version 16.0.5
* nano: update to version 4.5
* python3-pip: fix shebang

4.0
---

* experimental support for multiple drives in storage plugin
* hostapd: fix CVE-2019-16275
* zmq: fix CVE-2019-13132
* django: updated to version 1.8.19, fix CVE-2018-753{6,7}

4.0-beta11
----------

* mariadb: updated to version 10.4.8

4.0-beta10
----------

* haveged: updated to version 1.9.6
* keepalived: update to version 1.4.5, fix CVE-2018-19115
* lighttpd: updated to version 1.4.54, fix CVE-2019-11072
* libarchive: updated to version 3.4.0, multiple CVE fixes
* bind: updated to version 9.11.10, multiple CVE fixes
* dovecot: updated to version 2.2.36.4, fix CVE-2019-7524
* pigeonhole: updated to version 0.4.24.2, fix CVE-2019-11500
* nano: updated to version 4.4
* unbound: updated to version 1.9.3
* nextcloud: updated to version 16.0.4
* bzip2: fix CVE-2019-12900
* wget: fix CVE-2018-20483
* wolfssl: fix CVE-2018-16870, CVE-2019-13628
* iptables: fix CVE-2019-11360
* tar: fix CVE-2018-20482, CVE-2019-9923
* musl: fix CVE-2019-14697
* patch: fix CVE-2019-1363{6,8}
* apinger: updated to the latest git revision
* speedtest-netperf: new package

4.0-beta9
---------

* golang: fix for CVE-2018-1687{3,4,5}, CVE-2019-6486
* squid: update to version 3.5.28
* foris: fix AttributeError password_set

4.0-beta8
---------

* nextcloud: updated to version 16.0.3
* mariadb: updated to version 10.4.7
* unbound: updated to version 1.9.2
* nodogsplash: updated to version 4.0.1
* libaio: updated to version 0.3.112
* libdouble-conversion: updated to version 3.1.4
* subversion: fix for CVE-2018-11782, CVE-2019-0203, CVE-2018-11803
* kernel: fix for CVE-2019-3846, CVE-2019-3900

4.0-beta7
---------

* python3: updated to version 3.6.9
* python2: updated to version 2.7.16
* python{2,3}: fix for CVE-2018-20852

4.0-beta6
---------

* Based on latest OpenWrt 18.06.4
* Fixed Foris error manifesting in network tab in some configurations
* irssi: CVE-2019-13045
* asterisk{13,15}: fix AST-2019-003

4.0-beta5
---------

* Initial support for Nextcloud setup from Foris
* Storage plugin is now part of the base installation
* Added CESNET feed with Nemea
* znc: CVE-2019-12816
* Fixed kernel panic sometimes occurring on Omnia

4.0-beta4
---------

* foris: fixed issue when English was the only language
* php7: updated to 7.2.17
* libxml2: updated to 2.9.9, fixed CVE-2018-14404
* hostapd: fixed CVE-2019-949{4,5,6,7,8,9}, CVE-2019-11555
* block-mount: fix restart of fstab service

4.0-beta3
---------

* improved netboot to support remote management
* syslog-ng service stop fix
* updater: packages removal happens now at the same time as packages installation
* fosquitto: simplified init and respawn
* knot 2.7.7
* kernel: CVE-2019-11477, CVE-2019-11478, CVE-2019-11479

4.0-beta2
---------

* New implementation of dev-detect which does not depend on Pakon (experimental)
* Fixed default encryption method for passwd from package shadow. Reset your
  system user's passwords (including root) if you set them by passwd.
* LXC fixes for systemd based hosts
* Foris: packages lists UI reworked
* Foris: improved "no link" message in WAN tab
* Netmetr: fixed initial setup
* Nextcloud: dropped duplicate Referrer-Policy and updated to 16.0.1
* Commit hash replaced with router name in banner
* Suricata updated to version 4.0.7
* kmod-usb2 is now part of base installation
* ACL enabled for BTRFS
* libxslt: CVE-2019-11068
* prosody: CVE-2018-10847
* python-urllib3: CVE-2019-9740, CVE-2019-11324

4.0-beta1
---------

* New version of updater-ng with completely rewritten network backend which
  dramatically decreases memory consumption during update.
* Fixed problem in updater-supervisor which caused updater to behave as
  deactivated even if user set it otherwise.
* Nextcloud updated to latest version (15.0.7)
* Fixed crash on time tab in Foris on devices without Wi-Fi
* switch-branch now reinstalls all packages on branch switch to mitigate problems
  when switching to and from HBD (OpenWRT master <-> OpenWRT 18.06).
* Default setting of IPv6 in Foris is now DHCPv6
* Fixed IPv6 prefix delegation in default installation
* Foris now correctly displays steps in initial setup guide
* Fix rainbow in Luci on Omnia
* Do not use ath10k-ct on Omnia
* Improved LXC support and fixes (some issues still remain)
* System logs and lograte changed to limit logs size
* Added basic support for Turris OS 3.x migration
* Python3 updated to 3.6.8
* Repository path on repo.turris.cz changed (in compatible way)
* Production addresses for CZ.NICs ODVR including DNS over TLS support

4.0-alpha5
----------

* Fixed Foris updater tab crash on new installation
* Fixed crash when Pakon was invoked with empty database
* libssl2 CVE fixes
* Mozilla IOT gateway updated to 0.6.0
* added uboot mkimage package
* Nextcloud updated to 15.0.5
* fixed some issues with peridot and sfp

4.0-alpha4
----------

* Fixed compilation of Tvheadend that was missing in alpha3
* Fixed problem with notifications containing _() if no language was installed
* atsha204 fix for potential security issue

4.0-alpha3
----------

* Added support for Mox OTP (command mox-otp)
* Fixed LEDs on Omnia (rainbow)
* SFP on Omnia can be now used by changing used device tree
* Updater-ng should now require less memory to update system
* Domains of DHCP clients in DNS were fixed
* Various packages updates and new Luci theme called Rosy

4.0-alpha2
----------

* Based on latest OpenWRT 18.06.2
* New Updater configuration (requires updater reconfiguration!)
* Packages lists cleaned up and some unmaintained ones were dropped
* New version of Foris with new backend bus based on MQTT
* Upstream versions for some primary packages were backported
* Fixed compilation for most of the packages
* And other small fixes in a lot of system utilities

4.0-alpha1
----------

* Rebased on latest OpenWRT
* Turris 1.x migrated to musl libc<|MERGE_RESOLUTION|>--- conflicted
+++ resolved
@@ -1,4 +1,3 @@
-<<<<<<< HEAD
 6.0
 -----
 
@@ -7,7 +6,7 @@
   * LuCI supports L2 and L3 configuration
 * Foris removed (use reForis exclusively now)
 * Turris Auth (login gateway)
-=======
+
 5.3.5
 -----
 
@@ -18,7 +17,6 @@
   * Prosody
   * uriparser
   * lighttpd
->>>>>>> dc1a1606
 
 5.3.4
 -----
