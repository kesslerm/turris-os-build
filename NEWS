<<<<<<< HEAD
8.0.0-future
-----

💥 Breaking Changes
  • Based on the latest OpenWrt master branch

=======
>>>>>>> 527b60d4
7.0.0
-----

💥 Breaking Changes
  • Based on the latest OpenWrt 22.03.2 release
    • moving from iptables to nftables

🚀 New Features
  • Dark mode in LuCI

6.0.3
-----

🚀 New Features
  • Added SFP and OpenVPN modules for diagnostics

📌 Updates
  • syncthing updated to version 1.19.2
  • golang updated to version 1.18.8
  • Linux kernel updated to 5.15.78 and 5.10.154

📦️ Other Changes
  • Switch to performance governor by default

6.0.2
-----

🚀 New Features
  • Added SSL variants for zabbix

📌 Updates
  • Updater-ng updated to 70.0.2
  • Rainbow updated to 0.1.2
  • Unbound updated to 1.17.0
  • igmpproxy updated to 0.3
  • tailscale updated to 1.24.2
  • uriparser updated to 0.9.7

🐛 Bug Fixes
  • Adjust path for tar in maintain-config-backup script
  • Fixed missing icon in reForis menu for Nextcloud plugin
  • Fixed collisions in ffmpeg packages
  • Fixed collisions in pulseaudio packages
  • Fixed collisions between ttyd and mosquitto packages
  • Fixed kmod-ipt-nathelper-rtsp package with Linux kernel 5.15
  • Fixed initial user creation for Nextcloud
  • Fixed Turris Diagnostics webs for Turris Shield

📦️ Other Changes
  • Foris backend for old data collection system uCollect was removed

6.0.1
-----

🚀 New Features
  • Added standalone snapshots web

📌 Updates
  • Python3 updated to 3.9.15 

🐛 Bug Fixes
  • Fixed link for morce in package lists
  • Some packages like wireguard were missing/renamed in upstream
   • Provide smooth transition atleast for a few packages
  • Fix compatibility script for rainbow

6.0
-----

💥 Breaking Changes
  • Based on the latest OpenWrt 21.02.5 release
    • LuCI supports L2 and L3 configuration
  • LTS kernel 5.15
  • Foris removed (use reForis exclusively now)
  • Lighttpd uses number prefixes for configuration files to ensure a predictable order

🚀 New Features
  • Morce (integrated IDS)
  • reForis Nextcloud plugin
  • Wi-Fi 6 cards supported
  • Turris Auth (login gateway)
  • PaKon moved to a separate page
  • New LEDs driver for all routers
  • Dashboard in LuCI
  • NetMetr supports measurement with IPv6 address
  • Improved support for Turris 1.x routers
    • New Device Tree
    • PowerPC SPE utilized – should improve performance
    • Knot Resolver by default

🐛 Bug Fixes
  • Allow managing interfaces in reForis for Turris 1.x
  • Fixed Ethernet ports numbering for Turris MOX in reForis

📌 Updates
  • Python version 3.7 ➔ 3.9
  • Lighttpd version ➔ 1.4.67
  • Nextcloud version ➔ 22.2.10

📦️ Other Changes
  • Obsolete SIDN package feed dropped

5.4.4
-----

📌 Updates
  • Kernel to version 4.14.294
  • Knot Resolver to version 5.5.3 (CVE-2022-40188)
  • Unbound to version 1.16.3 (CVE-2022-3204)
  • BIND to version 9.16.33 (CVE-2022-2795, CVE-2022-3080, CVE-2022-38177, CVE-2022-38178) 

5.4.3
-----

🐛 Bug Fixes
  • Fixed permission denied while installing packages

📌 Updates
  • Kernel to version 4.14.292
  • Knot DNS to version 3.1.7
  • Knot Resolver to version 5.5.2
  • syslog-ng to version 3.38.1

5.4.2
-----

🐛 Bug Fixes
  • Fixed collision with libgd
  • Fixed collision with vim

📌 Updates
  • Kernel to version 4.14.291

5.4.1
-----

🐛 Bug Fixes
  • Fixed Unicode support in BusyBox
  • Fixed showing Turris OS versioning mismatch

📌 Updates
  • zlib to version 1.2.12

5.4.0
-----

💥 Breaking changes
  • PHP update to version 7.4

🚀 New Features
  • Timezone in email notifications

🐛 Bug Fixes
  • reForis fix session handling when time is wrong

📌 Updates
  • Nextcloud to version 21.0.9
  • Unbound to version 1.16.2
  • Kernel to version 4.14.290

5.3.11
-----

* Updated kernel to version 4.14.287
* Updated Knot Resolver to version 5.5.1
* Updated unbound to version 1.16.1
* Updated syslog-ng to version 3.37.1
* Updated bird2 to version 2.0.10
* Updated bind to version 9.16.30
* Updated wireguard to version 1.0.20220627
* Dropped moonjit in favor of upstream luajit package
* Improvement for switch-branch to prevent downgrades
* Fixed removing directories with local opkg install
* Security fixes
  * netatalk
  * FFmpeg
  * libxml2
  * OpenSSL
  * beep

5.3.10
-----

* Added Sentinel device token in reForis
* Added PHY drivers for Turris 1.x routers
* Updated USB device database
* Updated RIPE Atlas SW probe
* Updated kernel to version 4.14.280
* Security fixes
  * ecdsautils
  * postgresql

5.3.9
-----

* Based on the latest OpenWrt 19.07.10
* Added SANE drivers
* Fixed expiration time for static leases in reForis
* Fixed Turris 1.x specific issue regarding interfaces management in reForis
* Updated ffmpeg to version 4.2.6 and added more decoders (fixes CVE-2020-22027)
* Updated BIND to version 9.16.28
* Updated Knot Resolver to version 5.5.0
* Updated kernel to version 4.14.277
* Security fixes
  * wolfSSL
  * Zabbix
  * ruby

5.3.8
-----

* Updated kernel to version 4.14.275
* Multiple fixes for Turris 1.x routers
  * Fixed Foris Controller with a single Wi-Fi card
  * Force read-write to microSD card slot
* Updated OUI database for MAC addresses

5.3.7
-----

* Updated kernel to version 4.14.274
* Sentinel improvements
* Updated syslog-ng
* Fixed switch-branch and listing versions
* Security fixes
  * bind
  * OpenSSL
  * zlib
  * python3

5.3.6
-----

* Based on the latest OpenWrt 19.07.9
* Updated kernel to version 4.14.269
* Updated unbound, fosquitto, foris-forwarder
* Security fixes
  * tcpdump
  * MbedTLS
  * hostapd
  * wolfSSL
  * expat

5.3.5
-----

* Updated kernel to version 4.14.264
* Updated several packages such as Knot Resolver, nano
* Additional fix for RTC on Turris 1.x routers
* Security fixes
  * Prosody
  * uriparser
  * lighttpd
  * ruby
  * nss

5.3.4
-----

* Updated kernel to version 4.14.262
* Updated mac80211 to version 4.19.221
* Updated several packages such as zsh, domoticz
* Fixed RTC issue on Turris 1.x routers
* Fixed remote storages in schnapps
* Fixed initial SFP configuration for Turris MOX
* Security fixes
  * PostgreSQL
  * c-ares

5.3.3
-----

* Fixed network configuration in medkit for Turris Shield
* Updated Knot Resolver

5.3.2
-----

* Various fixes for migration from Turris OS 3.x
* Security fixes
  * MariaDB
  * icu
* Updated Knot Resolver, Unbound, and others

5.3.1
-----

* reForis
  * Several bug fixes
  * Updated translations
* Security fixes
  * ffmpeg
* Updated Knot Resolver and lighttpd

5.3.0
-----

* Sentinel improvements
* Foris and reForis starts on demand
* Updated Nextcloud

5.2.7
-----

* Updated kernel and fixed mac80211 vulnerability - CVE-2020-3702
* Fixed git vulnerability - CVE-2021-21300
* Fixed BIND vulnerability - CVE-2021-25218
* Fixed tor vulnerabilities - CVE-2021-34548, CVE-2021-34549, and CVE-2021-34550
* Fixed HAProxy vulnerability - CVE-2021-40346
* Security updates for irssi, python3
* Re-add systemd workaround for LXC

5.2.6
-----

* Bring back https-dns-proxy for Turris MOX
* Security fixes
  * OpenSSL
  * file
  * tar
  * mc
  * apr

5.2.5
-----

* Based on the latest OpenWrt 19.07.8
  * Updated kernel to version 4.14.241

5.2.4
-----

* Fixed downloading LXC images
* Security fixes
  * Python 3
  * Candela Tech (ath10k-ct) drivers
  * MariaDB
  * Apache2

5.2.3
-----

* Fixed Nextcloud installation in Web UI
* Fixed AppStore in Nextcloud

5.2.2
-----

* reForis
  * Add support for more extended Honeypot as a Service token
  * Add support in Network Interfaces for Turris 1.x routers

5.2.1
-----

* reForis
  * Several bug fixes
  * Update translations
* Fixed dhparam generation for some OpenVPN server instances

5.2.0
-----

* New reForis features
  * Overview tab
  * Storage plugin with option for persistent system logs
  * Factory reset from web interface
  * Support for Honeypot as a Service (haas.nic.cz)
  * Add option to change hostname in reForis
  * Fix DHCP range configuration check
  * A few design improvements
* WebApps: New graphical design with optional dark mode
* Turris MOX: Update firmware for SDIO card
* Add RIPE Atlas SW probe, common passwords as package lists
* Automatic installation of drivers for limited amount of LTE and DVB devices

5.1.10
-----

* Fixed Python3 vulnerabilities - CVE-2021-3177 and CVE-2021-23336
* Fixed Open vSwitch vulnerability - CVE-2020-35498
* Fixed screen vulnerability - CVE-2021-26937
* Fixed BIND vulnerability - CVE-2020-8625

5.1.9
-----

* Based on the latest OpenWrt 19.07.7
  * Updated kernel to version 4.14.221
* Fixed Baron Samedit sudo vulnerability - CVE-2021-3156
* Fixed wolfSSL vulnerabilities - CVE-2021-3336 and CVE-2020-36177

5.1.8
-----

* Minor fixes in logging of dnsmasq

5.1.7
-----

* Based on the latest OpenWrt 19.07.6 version
* Security update for dnsmasq
  * Fixes DNS vulnerabilities named DNSpooq

5.1.6
-----

* Fixed possible XSS issue in Foris next query parameter.
* Fixed syslog warning in resolver dynamic domain script.

5.1.5
-----

* Based on the latest OpenWrt 19.07.5 version
* Fix for OpenVPN client when filename has multiple dots or dashes
* Fixed bug in reForis in setting up custom mail server for notifications
* Improvements regarding Data Collection in migration script from Turris OS 3.x

5.1.4
-----

* Update DNS rules based on DNS Flag Day 2020
* Fixed issue in Netboot list while using opt-in migration from Turris OS 3.x
* Several other fixes

5.1.3
-----

* Fixed issue when CA for OpenVPN was not created in some cases
* Make factory reset on Turris Shield easier - long pressing RESET button does factory reset

5.1.2
-----

* Changed priority of port forwarding for data collect firewall to not overrule user's rules.
* Fixed issue with data collect firewall logs collecting in some cases causing high system load

5.1.1
-----

* Based on the latest OpenWrt 19.07.4
  * Various security updates

5.1.0
-----

* Introduced new data collection system Sentinel
* reForis (future default web interface)
  * Now installed by default
  * Added NetMetr, OpenVPN client, and remote devices plugins
* Package lists
  * Expanded with labels and additional options
  * Added option to select alternative WiFi drivers
* Nextcloud updated to version 18
* Removed old Device Detection based on Suricata

5.0.4
-----

* Guest network on Turris MOX SDIO card is now supported

5.0.3
-----

* Updated WireGuard, Knot Resolver and Nextcloud
* Syslog-ng detect disabled IPv6 on loopback and fallback to IPv4

5.0.2
-----

* Hotfixed OpenSSL on Turris 1.x routers
* Knot Resolver DNSSEC root key is now read only (not periodically updated)

5.0.1
-----

* Improved experimental migration from Turris OS 3.x
* Prevent updates overwrite cron configuration file
* Add possibility to backup public key for RIPE Atlas probe

5.0.0
-----

* Based on latest OpenWrt 19.07 and Linux 4.14
* New features for reForis including remote control and snapshots integration
* Add secondary DNS servers and enable TLS for Google DNS
* Replaced Vixie-cron with cronie
* Webapps: Forward to HTTPS if possible
* Updater: Drop compatibility for releases before v4.0-beta2
* MOX: I2C-1 on GPIO pinheader is now enabled

4.0.6
-----

* updater: fix packages provides and modify virtual packages behavior
* kernel: updated to version 4.14.167
* zerotier: add /etc/config/zerotier as configuration file
* avrdude: fix GPIO path building
* mbedtls: updated to version 2.16.4
  Fixes: CVE-2019-18222
* tiff: updated to version 4.1.0
  Fixes: CVE-2019-14973, CVE-2019-17546, CVE-2019-7663, CVE-2019-6128

4.0.5
-----

* Based on the latest OpenWrt 18.06.6
* kernel: update to version 4.14.162
* python3: update to version 3.6.10
* wget: fix CVE-2019-5953
* unbound: update to version 1.9.6
* php7: update to version 7.2.26
  Fixes: CVE-2019-11044, CVE-2019-11045, CVE-2019-11046, CVE-2019-11047, CVE-2019-11050
* nano: update to version 4.7
* openssl: update to version 1.0.2u
* bird: update to version 1.6.8
* reforis: update to the latest development version, adds openvpn-plugin
* ffmpeg: update to version 4.0.5
  Fixes: CVE-2019-12730, CVE-2019-17539, CVE-2019-17542
* e2fsprogs: fix CVE-2019-5094
* christmas: removed from default installation

4.0.4
-----

* Not found

4.0.3
-----

* Merry Christmas!
🔔🔔🔔
* kernel: updated to version 4.14.158
* foris-controller-subordinates-module: limit custom name length
* tvheadend: ensure the first setup works
* libvpx: fix CVE-2019-9232, CVE-2019-9325, CVE-2019-9371, CVE-2019-9433
* git: updated to version 2.16.6, fix multiple CVEs

4.0.2
-----

* Based on the latest OpenWrt 18.06.5
* added missing hardening package list
* fixed autodetection of router address in Foris OpenVPN
* irssi: updated to version 1.2.2, fix CVE-2019-15717
* sudo: updated to version 1.8.28p1, fix CVE-2019-14287
* bind: updated to version 9.11.13, fix CVE-2019-6477
* openldap: updated to version 2.4.48, fix CVE-2019-13565
* kernel: updated to version 4.14.156
* libpcap: updated to version 1.9.1, fix CVE-2019-1516{1,2,3,4,5}
* tcpdump: updated to version 4.9.3, fix multiple CVEs
* python: updated to version 2.7.17
* php7: updated to version 7.2.25, fix CVE-2019-11043, CVE-2019-11042
* mariadb: updated to version 10.4.10, fix CVE-2019-2974, CVE-2019-2938
* foris: updated to version 100.6
* foris-controller: updated to version 1.0.6
* python[3]-cryptography: fix CVE-2018-10903
* ustream-ssl: CVE-2019-5101, CVE-2019-5102
* unbound: updated to version 1.9.5, fix CVE-2019-18934
* haproxy: updated to version 1.8.23, fix CVE-2019-19330
* lxc: fix CVE-2019-5736
* tor: updated to version 4.1.6
* nano: updated to version 4.6
* libiconv: updated to version 1.16
* enable RTC NVMEM access for Turris 1.x
* luci-compat, lmdb: new packages

4.0.1
-----

* include eeprom drive in Omnia medkits (used in some tests)
* fix reForis dependencies
* expat: updated to version 2.2.9, fix CVE-2018-20843, CVE-2019-15903
* python[2,3]: fix CVE-2019-16056, CVE-2019-16935
* libgcrypt: fix CVE-2019-13627
* mosquitto: updated to version 1.5.9, fix CVE-2019-11779
* python-crypto: fix CVE-2013-7459 and CVE-2018-6594
* security fix for Foris translation
* unbound: update to version 1.9.4, fix CVE-2019-16866
* haveged: update to version 1.9.8
* nextcloud: update to version 16.0.5
* nano: update to version 4.5
* python3-pip: fix shebang

4.0
---

* experimental support for multiple drives in storage plugin
* hostapd: fix CVE-2019-16275
* zmq: fix CVE-2019-13132
* django: updated to version 1.8.19, fix CVE-2018-753{6,7}

4.0-beta11
----------

* mariadb: updated to version 10.4.8

4.0-beta10
----------

* haveged: updated to version 1.9.6
* keepalived: update to version 1.4.5, fix CVE-2018-19115
* lighttpd: updated to version 1.4.54, fix CVE-2019-11072
* libarchive: updated to version 3.4.0, multiple CVE fixes
* bind: updated to version 9.11.10, multiple CVE fixes
* dovecot: updated to version 2.2.36.4, fix CVE-2019-7524
* pigeonhole: updated to version 0.4.24.2, fix CVE-2019-11500
* nano: updated to version 4.4
* unbound: updated to version 1.9.3
* nextcloud: updated to version 16.0.4
* bzip2: fix CVE-2019-12900
* wget: fix CVE-2018-20483
* wolfssl: fix CVE-2018-16870, CVE-2019-13628
* iptables: fix CVE-2019-11360
* tar: fix CVE-2018-20482, CVE-2019-9923
* musl: fix CVE-2019-14697
* patch: fix CVE-2019-1363{6,8}
* apinger: updated to the latest git revision
* speedtest-netperf: new package

4.0-beta9
---------

* golang: fix for CVE-2018-1687{3,4,5}, CVE-2019-6486
* squid: update to version 3.5.28
* foris: fix AttributeError password_set

4.0-beta8
---------

* nextcloud: updated to version 16.0.3
* mariadb: updated to version 10.4.7
* unbound: updated to version 1.9.2
* nodogsplash: updated to version 4.0.1
* libaio: updated to version 0.3.112
* libdouble-conversion: updated to version 3.1.4
* subversion: fix for CVE-2018-11782, CVE-2019-0203, CVE-2018-11803
* kernel: fix for CVE-2019-3846, CVE-2019-3900

4.0-beta7
---------

* python3: updated to version 3.6.9
* python2: updated to version 2.7.16
* python{2,3}: fix for CVE-2018-20852

4.0-beta6
---------

* Based on latest OpenWrt 18.06.4
* Fixed Foris error manifesting in network tab in some configurations
* irssi: CVE-2019-13045
* asterisk{13,15}: fix AST-2019-003

4.0-beta5
---------

* Initial support for Nextcloud setup from Foris
* Storage plugin is now part of the base installation
* Added CESNET feed with Nemea
* znc: CVE-2019-12816
* Fixed kernel panic sometimes occurring on Omnia

4.0-beta4
---------

* foris: fixed issue when English was the only language
* php7: updated to 7.2.17
* libxml2: updated to 2.9.9, fixed CVE-2018-14404
* hostapd: fixed CVE-2019-949{4,5,6,7,8,9}, CVE-2019-11555
* block-mount: fix restart of fstab service

4.0-beta3
---------

* improved netboot to support remote management
* syslog-ng service stop fix
* updater: packages removal happens now at the same time as packages installation
* fosquitto: simplified init and respawn
* knot 2.7.7
* kernel: CVE-2019-11477, CVE-2019-11478, CVE-2019-11479

4.0-beta2
---------

* New implementation of dev-detect which does not depend on Pakon (experimental)
* Fixed default encryption method for passwd from package shadow. Reset your
  system user's passwords (including root) if you set them by passwd.
* LXC fixes for systemd based hosts
* Foris: packages lists UI reworked
* Foris: improved "no link" message in WAN tab
* Netmetr: fixed initial setup
* Nextcloud: dropped duplicate Referrer-Policy and updated to 16.0.1
* Commit hash replaced with router name in banner
* Suricata updated to version 4.0.7
* kmod-usb2 is now part of base installation
* ACL enabled for BTRFS
* libxslt: CVE-2019-11068
* prosody: CVE-2018-10847
* python-urllib3: CVE-2019-9740, CVE-2019-11324

4.0-beta1
---------

* New version of updater-ng with completely rewritten network backend which
  dramatically decreases memory consumption during update.
* Fixed problem in updater-supervisor which caused updater to behave as
  deactivated even if user set it otherwise.
* Nextcloud updated to latest version (15.0.7)
* Fixed crash on time tab in Foris on devices without Wi-Fi
* switch-branch now reinstalls all packages on branch switch to mitigate problems
  when switching to and from HBD (OpenWRT master <-> OpenWRT 18.06).
* Default setting of IPv6 in Foris is now DHCPv6
* Fixed IPv6 prefix delegation in default installation
* Foris now correctly displays steps in initial setup guide
* Fix rainbow in Luci on Omnia
* Do not use ath10k-ct on Omnia
* Improved LXC support and fixes (some issues still remain)
* System logs and lograte changed to limit logs size
* Added basic support for Turris OS 3.x migration
* Python3 updated to 3.6.8
* Repository path on repo.turris.cz changed (in compatible way)
* Production addresses for CZ.NICs ODVR including DNS over TLS support

4.0-alpha5
----------

* Fixed Foris updater tab crash on new installation
* Fixed crash when Pakon was invoked with empty database
* libssl2 CVE fixes
* Mozilla IOT gateway updated to 0.6.0
* added uboot mkimage package
* Nextcloud updated to 15.0.5
* fixed some issues with peridot and sfp

4.0-alpha4
----------

* Fixed compilation of Tvheadend that was missing in alpha3
* Fixed problem with notifications containing _() if no language was installed
* atsha204 fix for potential security issue

4.0-alpha3
----------

* Added support for Mox OTP (command mox-otp)
* Fixed LEDs on Omnia (rainbow)
* SFP on Omnia can be now used by changing used device tree
* Updater-ng should now require less memory to update system
* Domains of DHCP clients in DNS were fixed
* Various packages updates and new Luci theme called Rosy

4.0-alpha2
----------

* Based on latest OpenWRT 18.06.2
* New Updater configuration (requires updater reconfiguration!)
* Packages lists cleaned up and some unmaintained ones were dropped
* New version of Foris with new backend bus based on MQTT
* Upstream versions for some primary packages were backported
* Fixed compilation for most of the packages
* And other small fixes in a lot of system utilities

4.0-alpha1
----------

* Rebased on latest OpenWRT
* Turris 1.x migrated to musl libc<|MERGE_RESOLUTION|>--- conflicted
+++ resolved
@@ -1,12 +1,9 @@
-<<<<<<< HEAD
 8.0.0-future
 -----
 
 💥 Breaking Changes
   • Based on the latest OpenWrt master branch
 
-=======
->>>>>>> 527b60d4
 7.0.0
 -----
 
