--- conflicted
+++ resolved
@@ -1,4 +1,3 @@
-<<<<<<< HEAD
 7.0.0
 -----
 
@@ -7,13 +6,12 @@
 
 🚀 New Features
   • Dark mode in LuCI
-=======
+
 6.4.5
 -----
 
 🚀 New Features
   • kernel: Support for new features in MCU firmware
->>>>>>> e1d02ec9
 
 6.4.4
 -----
