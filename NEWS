<<<<<<< HEAD
6.0
-----

* Based on the latest OpenWrt 21.02.2 release
  * LTS Kernel 5.4
  * LuCI supports L2 and L3 configuration
* Foris removed (use reForis exclusively now)
* Turris Auth (login gateway)
=======
5.3.9
-----

* Based on the latest OpenWrt 19.07.10
* Security fixes
  * wolfSSL
  * Zabbix

>>>>>>> df73a542

5.3.8
-----

* Updated kernel to version 4.14.275
* Multiple fixes for Turris 1.x routers
  * Fixed Foris Controller with a single Wi-Fi card
  * Force read-write to microSD card slot
* Updated OUI database for MAC addresses

5.3.7
-----

* Updated kernel to version 4.14.274
* Sentinel improvements
* Updated syslog-ng
* Fixed switch-branch and listing versions
* Security fixes
  * bind
  * OpenSSL
  * zlib
  * python3

5.3.6
-----

* Based on the latest OpenWrt 19.07.9
* Updated kernel to version 4.14.269
* Updated unbound, fosquitto, foris-forwarder
* Security fixes
  * tcpdump
  * MbedTLS
  * hostapd
  * wolfSSL
  * expat

5.3.5
-----

* Updated kernel to version 4.14.264
* Updated several packages such as Knot Resolver, nano
* Additional fix for RTC on Turris 1.x routers
* Security fixes
  * Prosody
  * uriparser
  * lighttpd
  * ruby
  * nss

5.3.4
-----

* Updated kernel to version 4.14.262
* Updated mac80211 to version 4.19.221
* Updated several packages such as zsh, domoticz
* Fixed RTC issue on Turris 1.x routers
* Fixed remote storages in schnapps
* Fixed initial SFP configuration for Turris MOX
* Security fixes
  * PostgreSQL
  * c-ares

5.3.3
-----

* Fixed network configuration in medkit for Turris Shield
* Updated Knot Resolver

5.3.2
-----

* Various fixes for migration from Turris OS 3.x
* Security fixes
  * MariaDB
  * icu
* Updated Knot Resolver, Unbound, and others

5.3.1
-----

* reForis
  * Several bug fixes
  * Updated translations
* Security fixes
  * ffmpeg
* Updated Knot Resolver and lighttpd

5.3.0
-----

* Sentinel improvements
* Foris and reForis starts on demand
* Updated Nextcloud

5.2.7
-----

* Updated kernel and fixed mac80211 vulnerability - CVE-2020-3702
* Fixed git vulnerability - CVE-2021-21300
* Fixed BIND vulnerability - CVE-2021-25218
* Fixed tor vulnerabilities - CVE-2021-34548, CVE-2021-34549, and CVE-2021-34550
* Fixed HAProxy vulnerability - CVE-2021-40346
* Security updates for irssi, python3
* Re-add systemd workaround for LXC

5.2.6
-----

* Bring back https-dns-proxy for Turris MOX
* Security fixes
  * OpenSSL
  * file
  * tar
  * mc
  * apr

5.2.5
-----

* Based on the latest OpenWrt 19.07.8
  * Updated kernel to version 4.14.241

5.2.4
-----

* Fixed downloading LXC images
* Security fixes
  * Python 3
  * Candela Tech (ath10k-ct) drivers
  * MariaDB
  * Apache2

5.2.3
-----

* Fixed Nextcloud installation in Web UI
* Fixed AppStore in Nextcloud

5.2.2
-----

* reForis
  * Add support for more extended Honeypot as a Service token
  * Add support in Network Interfaces for Turris 1.x routers

5.2.1
-----

* reForis
  * Several bug fixes
  * Update translations
* Fixed dhparam generation for some OpenVPN server instances

5.2.0
-----

* New reForis features
  * Overview tab
  * Storage plugin with option for persistent system logs
  * Factory reset from web interface
  * Support for Honeypot as a Service (haas.nic.cz)
  * Add option to change hostname in reForis
  * Fix DHCP range configuration check
  * A few design improvements
* WebApps: New graphical design with optional dark mode
* Turris MOX: Update firmware for SDIO card
* Add RIPE Atlas SW probe, common passwords as package lists
* Automatic installation of drivers for limited amount of LTE and DVB devices

5.1.10
-----

* Fixed Python3 vulnerabilities - CVE-2021-3177 and CVE-2021-23336
* Fixed Open vSwitch vulnerability - CVE-2020-35498
* Fixed screen vulnerability - CVE-2021-26937
* Fixed BIND vulnerability - CVE-2020-8625

5.1.9
-----

* Based on the latest OpenWrt 19.07.7
  * Updated kernel to version 4.14.221
* Fixed Baron Samedit sudo vulnerability - CVE-2021-3156
* Fixed wolfSSL vulnerabilities - CVE-2021-3336 and CVE-2020-36177

5.1.8
-----

* Minor fixes in logging of dnsmasq

5.1.7
-----

* Based on the latest OpenWrt 19.07.6 version
* Security update for dnsmasq
  * Fixes DNS vulnerabilities named DNSpooq

5.1.6
-----

* Fixed possible XSS issue in Foris next query parameter.
* Fixed syslog warning in resolver dynamic domain script.

5.1.5
-----

* Based on the latest OpenWrt 19.07.5 version
* Fix for OpenVPN client when filename has multiple dots or dashes
* Fixed bug in reForis in setting up custom mail server for notifications
* Improvements regarding Data Collection in migration script from Turris OS 3.x

5.1.4
-----

* Update DNS rules based on DNS Flag Day 2020
* Fixed issue in Netboot list while using opt-in migration from Turris OS 3.x
* Several other fixes

5.1.3
-----

* Fixed issue when CA for OpenVPN was not created in some cases
* Make factory reset on Turris Shield easier - long pressing RESET button does factory reset

5.1.2
-----

* Changed priority of port forwarding for data collect firewall to not overrule user's rules.
* Fixed issue with data collect firewall logs collecting in some cases causing high system load

5.1.1
-----

* Based on the latest OpenWrt 19.07.4
  * Various security updates

5.1.0
-----

* Introduced new data collection system Sentinel
* reForis (future default web interface)
  * Now installed by default
  * Added NetMetr, OpenVPN client, and remote devices plugins
* Package lists
  * Expanded with labels and additional options
  * Added option to select alternative WiFi drivers
* Nextcloud updated to version 18
* Removed old Device Detection based on Suricata

5.0.4
-----

* Guest network on Turris MOX SDIO card is now supported

5.0.3
-----

* Updated WireGuard, Knot Resolver and Nextcloud
* Syslog-ng detect disabled IPv6 on loopback and fallback to IPv4 

5.0.2
-----

* Hotfixed OpenSSL on Turris 1.x routers
* Knot Resolver DNSSEC root key is now read only (not periodically updated)

5.0.1
-----

* Improved experimental migration from Turris OS 3.x
* Prevent updates overwrite cron configuration file
* Add possibility to backup public key for RIPE Atlas probe

5.0.0
-----

* Based on latest OpenWrt 19.07 and Linux 4.14
* New features for reForis including remote control and snapshots integration
* Add secondary DNS servers and enable TLS for Google DNS
* Replaced Vixie-cron with cronie
* Webapps: Forward to HTTPS if possible
* Updater: Drop compatibility for releases before v4.0-beta2
* MOX: I2C-1 on GPIO pinheader is now enabled

4.0.6
-----

* updater: fix packages provides and modify virtual packages behavior
* kernel: updated to version 4.14.167
* zerotier: add /etc/config/zerotier as configuration file
* avrdude: fix GPIO path building
* mbedtls: updated to version 2.16.4
  Fixes: CVE-2019-18222
* tiff: updated to version 4.1.0
  Fixes: CVE-2019-14973, CVE-2019-17546, CVE-2019-7663, CVE-2019-6128

4.0.5
-----

* Based on the latest OpenWrt 18.06.6
* kernel: update to version 4.14.162
* python3: update to version 3.6.10
* wget: fix CVE-2019-5953
* unbound: update to version 1.9.6
* php7: update to version 7.2.26
  Fixes: CVE-2019-11044, CVE-2019-11045, CVE-2019-11046, CVE-2019-11047, CVE-2019-11050
* nano: update to version 4.7
* openssl: update to version 1.0.2u
* bird: update to version 1.6.8
* reforis: update to the latest development version, adds openvpn-plugin
* ffmpeg: update to version 4.0.5
  Fixes: CVE-2019-12730, CVE-2019-17539, CVE-2019-17542
* e2fsprogs: fix CVE-2019-5094
* christmas: removed from default installation

4.0.4
-----

* Not found

4.0.3
-----

* Merry Christmas!
🔔🔔🔔
* kernel: updated to version 4.14.158
* foris-controller-subordinates-module: limit custom name length
* tvheadend: ensure the first setup works
* libvpx: fix CVE-2019-9232, CVE-2019-9325, CVE-2019-9371, CVE-2019-9433
* git: updated to version 2.16.6, fix multiple CVEs

4.0.2
-----

* Based on the latest OpenWrt 18.06.5
* added missing hardening package list
* fixed autodetection of router address in Foris OpenVPN
* irssi: updated to version 1.2.2, fix CVE-2019-15717
* sudo: updated to version 1.8.28p1, fix CVE-2019-14287
* bind: updated to version 9.11.13, fix CVE-2019-6477
* openldap: updated to version 2.4.48, fix CVE-2019-13565
* kernel: updated to version 4.14.156
* libpcap: updated to version 1.9.1, fix CVE-2019-1516{1,2,3,4,5}
* tcpdump: updated to version 4.9.3, fix multiple CVEs
* python: updated to version 2.7.17
* php7: updated to version 7.2.25, fix CVE-2019-11043, CVE-2019-11042
* mariadb: updated to version 10.4.10, fix CVE-2019-2974, CVE-2019-2938
* foris: updated to version 100.6
* foris-controller: updated to version 1.0.6
* python[3]-cryptography: fix CVE-2018-10903
* ustream-ssl: CVE-2019-5101, CVE-2019-5102
* unbound: updated to version 1.9.5, fix CVE-2019-18934
* haproxy: updated to version 1.8.23, fix CVE-2019-19330
* lxc: fix CVE-2019-5736
* tor: updated to version 4.1.6
* nano: updated to version 4.6
* libiconv: updated to version 1.16
* enable RTC NVMEM access for Turris 1.x
* luci-compat, lmdb: new packages

4.0.1
-----

* include eeprom drive in Omnia medkits (used in some tests)
* fix reForis dependencies
* expat: updated to version 2.2.9, fix CVE-2018-20843, CVE-2019-15903
* python[2,3]: fix CVE-2019-16056, CVE-2019-16935
* libgcrypt: fix CVE-2019-13627
* mosquitto: updated to version 1.5.9, fix CVE-2019-11779
* python-crypto: fix CVE-2013-7459 and CVE-2018-6594
* security fix for Foris translation
* unbound: update to version 1.9.4, fix CVE-2019-16866
* haveged: update to version 1.9.8
* nextcloud: update to version 16.0.5
* nano: update to version 4.5
* python3-pip: fix shebang

4.0
---

* experimental support for multiple drives in storage plugin
* hostapd: fix CVE-2019-16275
* zmq: fix CVE-2019-13132
* django: updated to version 1.8.19, fix CVE-2018-753{6,7}

4.0-beta11
----------

* mariadb: updated to version 10.4.8

4.0-beta10
----------

* haveged: updated to version 1.9.6
* keepalived: update to version 1.4.5, fix CVE-2018-19115
* lighttpd: updated to version 1.4.54, fix CVE-2019-11072
* libarchive: updated to version 3.4.0, multiple CVE fixes
* bind: updated to version 9.11.10, multiple CVE fixes
* dovecot: updated to version 2.2.36.4, fix CVE-2019-7524
* pigeonhole: updated to version 0.4.24.2, fix CVE-2019-11500
* nano: updated to version 4.4
* unbound: updated to version 1.9.3
* nextcloud: updated to version 16.0.4
* bzip2: fix CVE-2019-12900
* wget: fix CVE-2018-20483
* wolfssl: fix CVE-2018-16870, CVE-2019-13628
* iptables: fix CVE-2019-11360
* tar: fix CVE-2018-20482, CVE-2019-9923
* musl: fix CVE-2019-14697
* patch: fix CVE-2019-1363{6,8}
* apinger: updated to the latest git revision
* speedtest-netperf: new package

4.0-beta9
---------

* golang: fix for CVE-2018-1687{3,4,5}, CVE-2019-6486
* squid: update to version 3.5.28
* foris: fix AttributeError password_set

4.0-beta8
---------

* nextcloud: updated to version 16.0.3
* mariadb: updated to version 10.4.7
* unbound: updated to version 1.9.2
* nodogsplash: updated to version 4.0.1
* libaio: updated to version 0.3.112
* libdouble-conversion: updated to version 3.1.4
* subversion: fix for CVE-2018-11782, CVE-2019-0203, CVE-2018-11803
* kernel: fix for CVE-2019-3846, CVE-2019-3900

4.0-beta7
---------

* python3: updated to version 3.6.9
* python2: updated to version 2.7.16
* python{2,3}: fix for CVE-2018-20852

4.0-beta6
---------

* Based on latest OpenWrt 18.06.4
* Fixed Foris error manifesting in network tab in some configurations
* irssi: CVE-2019-13045
* asterisk{13,15}: fix AST-2019-003

4.0-beta5
---------

* Initial support for Nextcloud setup from Foris
* Storage plugin is now part of the base installation
* Added CESNET feed with Nemea
* znc: CVE-2019-12816
* Fixed kernel panic sometimes occurring on Omnia

4.0-beta4
---------

* foris: fixed issue when English was the only language
* php7: updated to 7.2.17
* libxml2: updated to 2.9.9, fixed CVE-2018-14404
* hostapd: fixed CVE-2019-949{4,5,6,7,8,9}, CVE-2019-11555
* block-mount: fix restart of fstab service

4.0-beta3
---------

* improved netboot to support remote management
* syslog-ng service stop fix
* updater: packages removal happens now at the same time as packages installation
* fosquitto: simplified init and respawn
* knot 2.7.7
* kernel: CVE-2019-11477, CVE-2019-11478, CVE-2019-11479

4.0-beta2
---------

* New implementation of dev-detect which does not depend on Pakon (experimental)
* Fixed default encryption method for passwd from package shadow. Reset your
  system user's passwords (including root) if you set them by passwd.
* LXC fixes for systemd based hosts
* Foris: packages lists UI reworked
* Foris: improved "no link" message in WAN tab
* Netmetr: fixed initial setup
* Nextcloud: dropped duplicate Referrer-Policy and updated to 16.0.1
* Commit hash replaced with router name in banner
* Suricata updated to version 4.0.7
* kmod-usb2 is now part of base installation
* ACL enabled for BTRFS
* libxslt: CVE-2019-11068
* prosody: CVE-2018-10847
* python-urllib3: CVE-2019-9740, CVE-2019-11324

4.0-beta1
---------

* New version of updater-ng with completely rewritten network backend which
  dramatically decreases memory consumption during update.
* Fixed problem in updater-supervisor which caused updater to behave as
  deactivated even if user set it otherwise.
* Nextcloud updated to latest version (15.0.7)
* Fixed crash on time tab in Foris on devices without Wi-Fi
* switch-branch now reinstalls all packages on branch switch to mitigate problems
  when switching to and from HBD (OpenWRT master <-> OpenWRT 18.06).
* Default setting of IPv6 in Foris is now DHCPv6
* Fixed IPv6 prefix delegation in default installation
* Foris now correctly displays steps in initial setup guide
* Fix rainbow in Luci on Omnia
* Do not use ath10k-ct on Omnia
* Improved LXC support and fixes (some issues still remain)
* System logs and lograte changed to limit logs size
* Added basic support for Turris OS 3.x migration
* Python3 updated to 3.6.8
* Repository path on repo.turris.cz changed (in compatible way)
* Production addresses for CZ.NICs ODVR including DNS over TLS support

4.0-alpha5
----------

* Fixed Foris updater tab crash on new installation
* Fixed crash when Pakon was invoked with empty database
* libssl2 CVE fixes
* Mozilla IOT gateway updated to 0.6.0
* added uboot mkimage package
* Nextcloud updated to 15.0.5
* fixed some issues with peridot and sfp

4.0-alpha4
----------

* Fixed compilation of Tvheadend that was missing in alpha3
* Fixed problem with notifications containing _() if no language was installed
* atsha204 fix for potential security issue

4.0-alpha3
----------

* Added support for Mox OTP (command mox-otp)
* Fixed LEDs on Omnia (rainbow)
* SFP on Omnia can be now used by changing used device tree
* Updater-ng should now require less memory to update system
* Domains of DHCP clients in DNS were fixed
* Various packages updates and new Luci theme called Rosy

4.0-alpha2
----------

* Based on latest OpenWRT 18.06.2
* New Updater configuration (requires updater reconfiguration!)
* Packages lists cleaned up and some unmaintained ones were dropped
* New version of Foris with new backend bus based on MQTT
* Upstream versions for some primary packages were backported
* Fixed compilation for most of the packages
* And other small fixes in a lot of system utilities

4.0-alpha1
----------

* Rebased on latest OpenWRT
* Turris 1.x migrated to musl libc<|MERGE_RESOLUTION|>--- conflicted
+++ resolved
@@ -1,4 +1,3 @@
-<<<<<<< HEAD
 6.0
 -----
 
@@ -7,7 +6,7 @@
   * LuCI supports L2 and L3 configuration
 * Foris removed (use reForis exclusively now)
 * Turris Auth (login gateway)
-=======
+
 5.3.9
 -----
 
@@ -15,8 +14,6 @@
 * Security fixes
   * wolfSSL
   * Zabbix
-
->>>>>>> df73a542
 
 5.3.8
 -----
