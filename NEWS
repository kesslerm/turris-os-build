<<<<<<< HEAD
5.3.0
-----

* Sentinel improvements
* Updated Nextcloud
=======
5.2.6
-----

* Bring back https-dns-proxy for Turris MOX
* Security fixes
  * OpenSSL
  * file
  * tar
  * mc
  * apr
>>>>>>> 15e5dbe6

5.2.5
-----

* Based on the latest OpenWrt 19.07.8
  * Updated kernel to version 4.14.241

5.2.4
-----

* Fixed downloading LXC images
* Security fixes
  * Python 3
  * Candela Tech (ath10k-ct) drivers
  * MariaDB
  * Apache2

5.2.3
-----

* Fixed Nextcloud installation in Web UI
* Fixed AppStore in Nextcloud

5.2.2
-----

* reForis
  * Add support for more extended Honeypot as a Service token
  * Add support in Network Interfaces for Turris 1.x routers

5.2.1
-----

* reForis
  * Several bug fixes
  * Update translations
* Fixed dhparam generation for some OpenVPN server instances

5.2.0
-----

* New reForis features
  * Overview tab
  * Storage plugin with option for persistent system logs
  * Factory reset from web interface
  * Support for Honeypot as a Service (haas.nic.cz)
  * Add option to change hostname in reForis
  * Fix DHCP range configuration check
  * A few design improvements
* WebApps: New graphical design with optional dark mode
* Turris MOX: Update firmware for SDIO card
* Add RIPE Atlas SW probe, common passwords as package lists
* Automatic installation of drivers for limited amount of LTE and DVB devices

5.1.10
-----

* Fixed Python3 vulnerabilities - CVE-2021-3177 and CVE-2021-23336
* Fixed Open vSwitch vulnerability - CVE-2020-35498
* Fixed screen vulnerability - CVE-2021-26937
* Fixed BIND vulnerability - CVE-2020-8625

5.1.9
-----

* Based on the latest OpenWrt 19.07.7
  * Updated kernel to version 4.14.221
* Fixed Baron Samedit sudo vulnerability - CVE-2021-3156
* Fixed wolfSSL vulnerabilities - CVE-2021-3336 and CVE-2020-36177

5.1.8
-----

* Minor fixes in logging of dnsmasq

5.1.7
-----

* Based on the latest OpenWrt 19.07.6 version
* Security update for dnsmasq
  * Fixes DNS vulnerabilities named DNSpooq

5.1.6
-----

* Fixed possible XSS issue in Foris next query parameter.
* Fixed syslog warning in resolver dynamic domain script.

5.1.5
-----

* Based on the latest OpenWrt 19.07.5 version
* Fix for OpenVPN client when filename has multiple dots or dashes
* Fixed bug in reForis in setting up custom mail server for notifications
* Improvements regarding Data Collection in migration script from Turris OS 3.x

5.1.4
-----

* Update DNS rules based on DNS Flag Day 2020
* Fixed issue in Netboot list while using opt-in migration from Turris OS 3.x
* Several other fixes

5.1.3
-----

* Fixed issue when CA for OpenVPN was not created in some cases
* Make factory reset on Turris Shield easier - long pressing RESET button does factory reset

5.1.2
-----

* Changed priority of port forwarding for data collect firewall to not overrule user's rules.
* Fixed issue with data collect firewall logs collecting in some cases causing high system load

5.1.1
-----

* Based on the latest OpenWrt 19.07.4
  * Various security updates

5.1.0
-----

* Introduced new data collection system Sentinel
* reForis (future default web interface)
  * Now installed by default
  * Added NetMetr, OpenVPN client, and remote devices plugins
* Package lists
  * Expanded with labels and additional options
  * Added option to select alternative WiFi drivers
* Nextcloud updated to version 18
* Removed old Device Detection based on Suricata

5.0.4
-----

* Guest network on Turris MOX SDIO card is now supported

5.0.3
-----

* Updated WireGuard, Knot Resolver and Nextcloud
* Syslog-ng detect disabled IPv6 on loopback and fallback to IPv4 

5.0.2
-----

* Hotfixed OpenSSL on Turris 1.x routers
* Knot Resolver DNSSEC root key is now read only (not periodically updated)

5.0.1
-----

* Improved experimental migration from Turris OS 3.x
* Prevent updates overwrite cron configuration file
* Add possibility to backup public key for RIPE Atlas probe

5.0.0
-----

* Based on latest OpenWrt 19.07 and Linux 4.14
* New features for reForis including remote control and snapshots integration
* Add secondary DNS servers and enable TLS for Google DNS
* Replaced Vixie-cron with cronie
* Webapps: Forward to HTTPS if possible
* Updater: Drop compatibility for releases before v4.0-beta2
* MOX: I2C-1 on GPIO pinheader is now enabled

4.0.6
-----

* updater: fix packages provides and modify virtual packages behavior
* kernel: updated to version 4.14.167
* zerotier: add /etc/config/zerotier as configuration file
* avrdude: fix GPIO path building
* mbedtls: updated to version 2.16.4
  Fixes: CVE-2019-18222
* tiff: updated to version 4.1.0
  Fixes: CVE-2019-14973, CVE-2019-17546, CVE-2019-7663, CVE-2019-6128

4.0.5
-----

* Based on the latest OpenWrt 18.06.6
* kernel: update to version 4.14.162
* python3: update to version 3.6.10
* wget: fix CVE-2019-5953
* unbound: update to version 1.9.6
* php7: update to version 7.2.26
  Fixes: CVE-2019-11044, CVE-2019-11045, CVE-2019-11046, CVE-2019-11047, CVE-2019-11050
* nano: update to version 4.7
* openssl: update to version 1.0.2u
* bird: update to version 1.6.8
* reforis: update to the latest development version, adds openvpn-plugin
* ffmpeg: update to version 4.0.5
  Fixes: CVE-2019-12730, CVE-2019-17539, CVE-2019-17542
* e2fsprogs: fix CVE-2019-5094
* christmas: removed from default installation

4.0.4
-----

* Not found

4.0.3
-----

* Merry Christmas!
🔔🔔🔔
* kernel: updated to version 4.14.158
* foris-controller-subordinates-module: limit custom name length
* tvheadend: ensure the first setup works
* libvpx: fix CVE-2019-9232, CVE-2019-9325, CVE-2019-9371, CVE-2019-9433
* git: updated to version 2.16.6, fix multiple CVEs

4.0.2
-----

* Based on the latest OpenWrt 18.06.5
* added missing hardening package list
* fixed autodetection of router address in Foris OpenVPN
* irssi: updated to version 1.2.2, fix CVE-2019-15717
* sudo: updated to version 1.8.28p1, fix CVE-2019-14287
* bind: updated to version 9.11.13, fix CVE-2019-6477
* openldap: updated to version 2.4.48, fix CVE-2019-13565
* kernel: updated to version 4.14.156
* libpcap: updated to version 1.9.1, fix CVE-2019-1516{1,2,3,4,5}
* tcpdump: updated to version 4.9.3, fix multiple CVEs
* python: updated to version 2.7.17
* php7: updated to version 7.2.25, fix CVE-2019-11043, CVE-2019-11042
* mariadb: updated to version 10.4.10, fix CVE-2019-2974, CVE-2019-2938
* foris: updated to version 100.6
* foris-controller: updated to version 1.0.6
* python[3]-cryptography: fix CVE-2018-10903
* ustream-ssl: CVE-2019-5101, CVE-2019-5102
* unbound: updated to version 1.9.5, fix CVE-2019-18934
* haproxy: updated to version 1.8.23, fix CVE-2019-19330
* lxc: fix CVE-2019-5736
* tor: updated to version 4.1.6
* nano: updated to version 4.6
* libiconv: updated to version 1.16
* enable RTC NVMEM access for Turris 1.x
* luci-compat, lmdb: new packages

4.0.1
-----

* include eeprom drive in Omnia medkits (used in some tests)
* fix reForis dependencies
* expat: updated to version 2.2.9, fix CVE-2018-20843, CVE-2019-15903
* python[2,3]: fix CVE-2019-16056, CVE-2019-16935
* libgcrypt: fix CVE-2019-13627
* mosquitto: updated to version 1.5.9, fix CVE-2019-11779
* python-crypto: fix CVE-2013-7459 and CVE-2018-6594
* security fix for Foris translation
* unbound: update to version 1.9.4, fix CVE-2019-16866
* haveged: update to version 1.9.8
* nextcloud: update to version 16.0.5
* nano: update to version 4.5
* python3-pip: fix shebang

4.0
---

* experimental support for multiple drives in storage plugin
* hostapd: fix CVE-2019-16275
* zmq: fix CVE-2019-13132
* django: updated to version 1.8.19, fix CVE-2018-753{6,7}

4.0-beta11
----------

* mariadb: updated to version 10.4.8

4.0-beta10
----------

* haveged: updated to version 1.9.6
* keepalived: update to version 1.4.5, fix CVE-2018-19115
* lighttpd: updated to version 1.4.54, fix CVE-2019-11072
* libarchive: updated to version 3.4.0, multiple CVE fixes
* bind: updated to version 9.11.10, multiple CVE fixes
* dovecot: updated to version 2.2.36.4, fix CVE-2019-7524
* pigeonhole: updated to version 0.4.24.2, fix CVE-2019-11500
* nano: updated to version 4.4
* unbound: updated to version 1.9.3
* nextcloud: updated to version 16.0.4
* bzip2: fix CVE-2019-12900
* wget: fix CVE-2018-20483
* wolfssl: fix CVE-2018-16870, CVE-2019-13628
* iptables: fix CVE-2019-11360
* tar: fix CVE-2018-20482, CVE-2019-9923
* musl: fix CVE-2019-14697
* patch: fix CVE-2019-1363{6,8}
* apinger: updated to the latest git revision
* speedtest-netperf: new package

4.0-beta9
---------

* golang: fix for CVE-2018-1687{3,4,5}, CVE-2019-6486
* squid: update to version 3.5.28
* foris: fix AttributeError password_set

4.0-beta8
---------

* nextcloud: updated to version 16.0.3
* mariadb: updated to version 10.4.7
* unbound: updated to version 1.9.2
* nodogsplash: updated to version 4.0.1
* libaio: updated to version 0.3.112
* libdouble-conversion: updated to version 3.1.4
* subversion: fix for CVE-2018-11782, CVE-2019-0203, CVE-2018-11803
* kernel: fix for CVE-2019-3846, CVE-2019-3900

4.0-beta7
---------

* python3: updated to version 3.6.9
* python2: updated to version 2.7.16
* python{2,3}: fix for CVE-2018-20852

4.0-beta6
---------

* Based on latest OpenWrt 18.06.4
* Fixed Foris error manifesting in network tab in some configurations
* irssi: CVE-2019-13045
* asterisk{13,15}: fix AST-2019-003

4.0-beta5
---------

* Initial support for Nextcloud setup from Foris
* Storage plugin is now part of the base installation
* Added CESNET feed with Nemea
* znc: CVE-2019-12816
* Fixed kernel panic sometimes occurring on Omnia

4.0-beta4
---------

* foris: fixed issue when English was the only language
* php7: updated to 7.2.17
* libxml2: updated to 2.9.9, fixed CVE-2018-14404
* hostapd: fixed CVE-2019-949{4,5,6,7,8,9}, CVE-2019-11555
* block-mount: fix restart of fstab service

4.0-beta3
---------

* improved netboot to support remote management
* syslog-ng service stop fix
* updater: packages removal happens now at the same time as packages installation
* fosquitto: simplified init and respawn
* knot 2.7.7
* kernel: CVE-2019-11477, CVE-2019-11478, CVE-2019-11479

4.0-beta2
---------

* New implementation of dev-detect which does not depend on Pakon (experimental)
* Fixed default encryption method for passwd from package shadow. Reset your
  system user's passwords (including root) if you set them by passwd.
* LXC fixes for systemd based hosts
* Foris: packages lists UI reworked
* Foris: improved "no link" message in WAN tab
* Netmetr: fixed initial setup
* Nextcloud: dropped duplicate Referrer-Policy and updated to 16.0.1
* Commit hash replaced with router name in banner
* Suricata updated to version 4.0.7
* kmod-usb2 is now part of base installation
* ACL enabled for BTRFS
* libxslt: CVE-2019-11068
* prosody: CVE-2018-10847
* python-urllib3: CVE-2019-9740, CVE-2019-11324

4.0-beta1
---------

* New version of updater-ng with completely rewritten network backend which
  dramatically decreases memory consumption during update.
* Fixed problem in updater-supervisor which caused updater to behave as
  deactivated even if user set it otherwise.
* Nextcloud updated to latest version (15.0.7)
* Fixed crash on time tab in Foris on devices without Wi-Fi
* switch-branch now reinstalls all packages on branch switch to mitigate problems
  when switching to and from HBD (OpenWRT master <-> OpenWRT 18.06).
* Default setting of IPv6 in Foris is now DHCPv6
* Fixed IPv6 prefix delegation in default installation
* Foris now correctly displays steps in initial setup guide
* Fix rainbow in Luci on Omnia
* Do not use ath10k-ct on Omnia
* Improved LXC support and fixes (some issues still remain)
* System logs and lograte changed to limit logs size
* Added basic support for Turris OS 3.x migration
* Python3 updated to 3.6.8
* Repository path on repo.turris.cz changed (in compatible way)
* Production addresses for CZ.NICs ODVR including DNS over TLS support

4.0-alpha5
----------

* Fixed Foris updater tab crash on new installation
* Fixed crash when Pakon was invoked with empty database
* libssl2 CVE fixes
* Mozilla IOT gateway updated to 0.6.0
* added uboot mkimage package
* Nextcloud updated to 15.0.5
* fixed some issues with peridot and sfp

4.0-alpha4
----------

* Fixed compilation of Tvheadend that was missing in alpha3
* Fixed problem with notifications containing _() if no language was installed
* atsha204 fix for potential security issue

4.0-alpha3
----------

* Added support for Mox OTP (command mox-otp)
* Fixed LEDs on Omnia (rainbow)
* SFP on Omnia can be now used by changing used device tree
* Updater-ng should now require less memory to update system
* Domains of DHCP clients in DNS were fixed
* Various packages updates and new Luci theme called Rosy

4.0-alpha2
----------

* Based on latest OpenWRT 18.06.2
* New Updater configuration (requires updater reconfiguration!)
* Packages lists cleaned up and some unmaintained ones were dropped
* New version of Foris with new backend bus based on MQTT
* Upstream versions for some primary packages were backported
* Fixed compilation for most of the packages
* And other small fixes in a lot of system utilities

4.0-alpha1
----------

* Rebased on latest OpenWRT
* Turris 1.x migrated to musl libc<|MERGE_RESOLUTION|>--- conflicted
+++ resolved
@@ -1,10 +1,9 @@
-<<<<<<< HEAD
 5.3.0
 -----
 
 * Sentinel improvements
 * Updated Nextcloud
-=======
+
 5.2.6
 -----
 
@@ -15,7 +14,6 @@
   * tar
   * mc
   * apr
->>>>>>> 15e5dbe6
 
 5.2.5
 -----
