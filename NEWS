<<<<<<< HEAD
5.2.0
-----

* Add RIPE Atlas SW probe and netdata as package lists
=======
5.1.5
-----

* Fix for OpenVPN client when filename has multiple dots or dashes
* Fixed bug in reForis in setting up custom mail server for notifications
* Improvements regarding Data Collection in migration script from Turris OS 3.x
>>>>>>> 4a80d815

5.1.4
-----

* Update DNS rules based on DNS Flag Day 2020
* Fixed issue in Netboot list while using opt-in migration from Turris OS 3.x
* Several other fixes

5.1.3
-----

* Fixed issue when CA for OpenVPN was not created in some cases
* Make factory reset on Turris Shield easier - long pressing RESET button does factory reset

5.1.2
-----

* Changed priority of port forwarding for data collect firewall to not overrule user's rules.
* Fixed issue with data collect firewall logs collecting in some cases causing high system load

5.1.1
-----

* Based on the latest OpenWrt 19.07.4
  * Various security updates

5.1.0
-----

* Introduced new data collection system Sentinel
* reForis (future default web interface)
  * Now installed by default
  * Added NetMetr, OpenVPN client, and remote devices plugins
* Package lists
  * Expanded with labels and additional options
  * Added option to select alternative WiFi drivers
* Nextcloud updated to version 18
* Removed old Device Detection based on Suricata

5.0.4
-----

* Guest network on Turris MOX SDIO card is now supported

5.0.3
-----

* Updated WireGuard, Knot Resolver and Nextcloud
* Syslog-ng detect disabled IPv6 on loopback and fallback to IPv4 

5.0.2
-----

* Hotfixed OpenSSL on Turris 1.x routers
* Knot Resolver DNSSEC root key is now read only (not periodically updated)

5.0.1
-----

* Improved experimental migration from Turris OS 3.x
* Prevent updates overwrite cron configuration file
* Add possibility to backup public key for RIPE Atlas probe

5.0.0
-----

* Based on latest OpenWrt 19.07 and Linux 4.14
* New features for reForis including remote control and snapshots integration
* Add secondary DNS servers and enable TLS for Google DNS
* Replaced Vixie-cron with cronie
* Webapps: Forward to HTTPS if possible
* Updater: Drop compatibility for releases before v4.0-beta2
* MOX: I2C-1 on GPIO pinheader is now enabled

4.0.6
-----

* updater: fix packages provides and modify virtual packages behavior
* kernel: updated to version 4.14.167
* zerotier: add /etc/config/zerotier as configuration file
* avrdude: fix GPIO path building
* mbedtls: updated to version 2.16.4
  Fixes: CVE-2019-18222
* tiff: updated to version 4.1.0
  Fixes: CVE-2019-14973, CVE-2019-17546, CVE-2019-7663, CVE-2019-6128

4.0.5
-----

* Based on the latest OpenWrt 18.06.6
* kernel: update to version 4.14.162
* python3: update to version 3.6.10
* wget: fix CVE-2019-5953
* unbound: update to version 1.9.6
* php7: update to version 7.2.26
  Fixes: CVE-2019-11044, CVE-2019-11045, CVE-2019-11046, CVE-2019-11047, CVE-2019-11050
* nano: update to version 4.7
* openssl: update to version 1.0.2u
* bird: update to version 1.6.8
* reforis: update to the latest development version, adds openvpn-plugin
* ffmpeg: update to version 4.0.5
  Fixes: CVE-2019-12730, CVE-2019-17539, CVE-2019-17542
* e2fsprogs: fix CVE-2019-5094
* christmas: removed from default installation

4.0.4
-----

* Not found

4.0.3
-----

* Merry Christmas!
🔔🔔🔔
* kernel: updated to version 4.14.158
* foris-controller-subordinates-module: limit custom name length
* tvheadend: ensure the first setup works
* libvpx: fix CVE-2019-9232, CVE-2019-9325, CVE-2019-9371, CVE-2019-9433
* git: updated to version 2.16.6, fix multiple CVEs

4.0.2
-----

* Based on the latest OpenWrt 18.06.5
* added missing hardening package list
* fixed autodetection of router address in Foris OpenVPN
* irssi: updated to version 1.2.2, fix CVE-2019-15717
* sudo: updated to version 1.8.28p1, fix CVE-2019-14287
* bind: updated to version 9.11.13, fix CVE-2019-6477
* openldap: updated to version 2.4.48, fix CVE-2019-13565
* kernel: updated to version 4.14.156
* libpcap: updated to version 1.9.1, fix CVE-2019-1516{1,2,3,4,5}
* tcpdump: updated to version 4.9.3, fix multiple CVEs
* python: updated to version 2.7.17
* php7: updated to version 7.2.25, fix CVE-2019-11043, CVE-2019-11042
* mariadb: updated to version 10.4.10, fix CVE-2019-2974, CVE-2019-2938
* foris: updated to version 100.6
* foris-controller: updated to version 1.0.6
* python[3]-cryptography: fix CVE-2018-10903
* ustream-ssl: CVE-2019-5101, CVE-2019-5102
* unbound: updated to version 1.9.5, fix CVE-2019-18934
* haproxy: updated to version 1.8.23, fix CVE-2019-19330
* lxc: fix CVE-2019-5736
* tor: updated to version 4.1.6
* nano: updated to version 4.6
* libiconv: updated to version 1.16
* enable RTC NVMEM access for Turris 1.x
* luci-compat, lmdb: new packages

4.0.1
-----

* include eeprom drive in Omnia medkits (used in some tests)
* fix reForis dependencies
* expat: updated to version 2.2.9, fix CVE-2018-20843, CVE-2019-15903
* python[2,3]: fix CVE-2019-16056, CVE-2019-16935
* libgcrypt: fix CVE-2019-13627
* mosquitto: updated to version 1.5.9, fix CVE-2019-11779
* python-crypto: fix CVE-2013-7459 and CVE-2018-6594
* security fix for Foris translation
* unbound: update to version 1.9.4, fix CVE-2019-16866
* haveged: update to version 1.9.8
* nextcloud: update to version 16.0.5
* nano: update to version 4.5
* python3-pip: fix shebang

4.0
---

* experimental support for multiple drives in storage plugin
* hostapd: fix CVE-2019-16275
* zmq: fix CVE-2019-13132
* django: updated to version 1.8.19, fix CVE-2018-753{6,7}

4.0-beta11
----------

* mariadb: updated to version 10.4.8

4.0-beta10
----------

* haveged: updated to version 1.9.6
* keepalived: update to version 1.4.5, fix CVE-2018-19115
* lighttpd: updated to version 1.4.54, fix CVE-2019-11072
* libarchive: updated to version 3.4.0, multiple CVE fixes
* bind: updated to version 9.11.10, multiple CVE fixes
* dovecot: updated to version 2.2.36.4, fix CVE-2019-7524
* pigeonhole: updated to version 0.4.24.2, fix CVE-2019-11500
* nano: updated to version 4.4
* unbound: updated to version 1.9.3
* nextcloud: updated to version 16.0.4
* bzip2: fix CVE-2019-12900
* wget: fix CVE-2018-20483
* wolfssl: fix CVE-2018-16870, CVE-2019-13628
* iptables: fix CVE-2019-11360
* tar: fix CVE-2018-20482, CVE-2019-9923
* musl: fix CVE-2019-14697
* patch: fix CVE-2019-1363{6,8}
* apinger: updated to the latest git revision
* speedtest-netperf: new package

4.0-beta9
---------

* golang: fix for CVE-2018-1687{3,4,5}, CVE-2019-6486
* squid: update to version 3.5.28
* foris: fix AttributeError password_set

4.0-beta8
---------

* nextcloud: updated to version 16.0.3
* mariadb: updated to version 10.4.7
* unbound: updated to version 1.9.2
* nodogsplash: updated to version 4.0.1
* libaio: updated to version 0.3.112
* libdouble-conversion: updated to version 3.1.4
* subversion: fix for CVE-2018-11782, CVE-2019-0203, CVE-2018-11803
* kernel: fix for CVE-2019-3846, CVE-2019-3900

4.0-beta7
---------

* python3: updated to version 3.6.9
* python2: updated to version 2.7.16
* python{2,3}: fix for CVE-2018-20852

4.0-beta6
---------

* Based on latest OpenWrt 18.06.4
* Fixed Foris error manifesting in network tab in some configurations
* irssi: CVE-2019-13045
* asterisk{13,15}: fix AST-2019-003

4.0-beta5
---------

* Initial support for Nextcloud setup from Foris
* Storage plugin is now part of the base installation
* Added CESNET feed with Nemea
* znc: CVE-2019-12816
* Fixed kernel panic sometimes occurring on Omnia

4.0-beta4
---------

* foris: fixed issue when English was the only language
* php7: updated to 7.2.17
* libxml2: updated to 2.9.9, fixed CVE-2018-14404
* hostapd: fixed CVE-2019-949{4,5,6,7,8,9}, CVE-2019-11555
* block-mount: fix restart of fstab service

4.0-beta3
---------

* improved netboot to support remote management
* syslog-ng service stop fix
* updater: packages removal happens now at the same time as packages installation
* fosquitto: simplified init and respawn
* knot 2.7.7
* kernel: CVE-2019-11477, CVE-2019-11478, CVE-2019-11479

4.0-beta2
---------

* New implementation of dev-detect which does not depend on Pakon (experimental)
* Fixed default encryption method for passwd from package shadow. Reset your
  system user's passwords (including root) if you set them by passwd.
* LXC fixes for systemd based hosts
* Foris: packages lists UI reworked
* Foris: improved "no link" message in WAN tab
* Netmetr: fixed initial setup
* Nextcloud: dropped duplicate Referrer-Policy and updated to 16.0.1
* Commit hash replaced with router name in banner
* Suricata updated to version 4.0.7
* kmod-usb2 is now part of base installation
* ACL enabled for BTRFS
* libxslt: CVE-2019-11068
* prosody: CVE-2018-10847
* python-urllib3: CVE-2019-9740, CVE-2019-11324

4.0-beta1
---------

* New version of updater-ng with completely rewritten network backend which
  dramatically decreases memory consumption during update.
* Fixed problem in updater-supervisor which caused updater to behave as
  deactivated even if user set it otherwise.
* Nextcloud updated to latest version (15.0.7)
* Fixed crash on time tab in Foris on devices without Wi-Fi
* switch-branch now reinstalls all packages on branch switch to mitigate problems
  when switching to and from HBD (OpenWRT master <-> OpenWRT 18.06).
* Default setting of IPv6 in Foris is now DHCPv6
* Fixed IPv6 prefix delegation in default installation
* Foris now correctly displays steps in initial setup guide
* Fix rainbow in Luci on Omnia
* Do not use ath10k-ct on Omnia
* Improved LXC support and fixes (some issues still remain)
* System logs and lograte changed to limit logs size
* Added basic support for Turris OS 3.x migration
* Python3 updated to 3.6.8
* Repository path on repo.turris.cz changed (in compatible way)
* Production addresses for CZ.NICs ODVR including DNS over TLS support

4.0-alpha5
----------

* Fixed Foris updater tab crash on new installation
* Fixed crash when Pakon was invoked with empty database
* libssl2 CVE fixes
* Mozilla IOT gateway updated to 0.6.0
* added uboot mkimage package
* Nextcloud updated to 15.0.5
* fixed some issues with peridot and sfp

4.0-alpha4
----------

* Fixed compilation of Tvheadend that was missing in alpha3
* Fixed problem with notifications containing _() if no language was installed
* atsha204 fix for potential security issue

4.0-alpha3
----------

* Added support for Mox OTP (command mox-otp)
* Fixed LEDs on Omnia (rainbow)
* SFP on Omnia can be now used by changing used device tree
* Updater-ng should now require less memory to update system
* Domains of DHCP clients in DNS were fixed
* Various packages updates and new Luci theme called Rosy

4.0-alpha2
----------

* Based on latest OpenWRT 18.06.2
* New Updater configuration (requires updater reconfiguration!)
* Packages lists cleaned up and some unmaintained ones were dropped
* New version of Foris with new backend bus based on MQTT
* Upstream versions for some primary packages were backported
* Fixed compilation for most of the packages
* And other small fixes in a lot of system utilities

4.0-alpha1
----------

* Rebased on latest OpenWRT
* Turris 1.x migrated to musl libc<|MERGE_RESOLUTION|>--- conflicted
+++ resolved
@@ -1,16 +1,14 @@
-<<<<<<< HEAD
 5.2.0
 -----
 
 * Add RIPE Atlas SW probe and netdata as package lists
-=======
+
 5.1.5
 -----
 
 * Fix for OpenVPN client when filename has multiple dots or dashes
 * Fixed bug in reForis in setting up custom mail server for notifications
 * Improvements regarding Data Collection in migration script from Turris OS 3.x
->>>>>>> 4a80d815
 
 5.1.4
 -----
