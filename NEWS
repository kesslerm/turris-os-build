--- conflicted
+++ resolved
@@ -1,16 +1,14 @@
-<<<<<<< HEAD
 5.3.0
 -----
 
 * Sentinel improvements
 * Updated Nextcloud
-=======
+
 5.2.3
 -----
 
 * Fixed Nextcloud installation in Web UI
 * Fixed AppStore in Nextcloud
->>>>>>> b72df030
 
 5.2.2
 -----
