<<<<<<< HEAD
6.0
-----

* Based on the latest OpenWrt 21.02.3 release
  * LTS Kernel 5.4
  * LuCI supports L2 and L3 configuration
* Foris removed (use reForis exclusively now)
* Turris Auth (login gateway)
* Improved support for Turris 1.x routers
  * New Device tree
  * New experimental U-boot version
=======
5.3.11
-----

* Updated kernel to version 4.14.282
* Backport related fixes to GNOME domains for Knot Resolver
* Security fixes
  * netatalk
  * libxml2
>>>>>>> 40a38d17

5.3.10
-----

* Added Sentinel device token in reForis
* Added PHY drivers for Turris 1.x routers
* Updated USB device database
* Updated RIPE Atlas SW probe
* Updated kernel to version 4.14.280
* Security fixes
  * ecdsautils
  * postgresql

5.3.9
-----

* Based on the latest OpenWrt 19.07.10
* Added SANE drivers
* Fixed expiration time for static leases in reForis
* Fixed Turris 1.x specific issue regarding interfaces management in reForis
* Updated ffmpeg to version 4.2.6 and added more decoders (fixes CVE-2020-22027)
* Updated BIND to version 9.16.28
* Updated Knot Resolver to version 5.5.0
* Updated kernel to version 4.14.277
* Security fixes
  * wolfSSL
  * Zabbix
  * ruby

5.3.8
-----

* Updated kernel to version 4.14.275
* Multiple fixes for Turris 1.x routers
  * Fixed Foris Controller with a single Wi-Fi card
  * Force read-write to microSD card slot
* Updated OUI database for MAC addresses

5.3.7
-----

* Updated kernel to version 4.14.274
* Sentinel improvements
* Updated syslog-ng
* Fixed switch-branch and listing versions
* Security fixes
  * bind
  * OpenSSL
  * zlib
  * python3

5.3.6
-----

* Based on the latest OpenWrt 19.07.9
* Updated kernel to version 4.14.269
* Updated unbound, fosquitto, foris-forwarder
* Security fixes
  * tcpdump
  * MbedTLS
  * hostapd
  * wolfSSL
  * expat

5.3.5
-----

* Updated kernel to version 4.14.264
* Updated several packages such as Knot Resolver, nano
* Additional fix for RTC on Turris 1.x routers
* Security fixes
  * Prosody
  * uriparser
  * lighttpd
  * ruby
  * nss

5.3.4
-----

* Updated kernel to version 4.14.262
* Updated mac80211 to version 4.19.221
* Updated several packages such as zsh, domoticz
* Fixed RTC issue on Turris 1.x routers
* Fixed remote storages in schnapps
* Fixed initial SFP configuration for Turris MOX
* Security fixes
  * PostgreSQL
  * c-ares

5.3.3
-----

* Fixed network configuration in medkit for Turris Shield
* Updated Knot Resolver

5.3.2
-----

* Various fixes for migration from Turris OS 3.x
* Security fixes
  * MariaDB
  * icu
* Updated Knot Resolver, Unbound, and others

5.3.1
-----

* reForis
  * Several bug fixes
  * Updated translations
* Security fixes
  * ffmpeg
* Updated Knot Resolver and lighttpd

5.3.0
-----

* Sentinel improvements
* Foris and reForis starts on demand
* Updated Nextcloud

5.2.7
-----

* Updated kernel and fixed mac80211 vulnerability - CVE-2020-3702
* Fixed git vulnerability - CVE-2021-21300
* Fixed BIND vulnerability - CVE-2021-25218
* Fixed tor vulnerabilities - CVE-2021-34548, CVE-2021-34549, and CVE-2021-34550
* Fixed HAProxy vulnerability - CVE-2021-40346
* Security updates for irssi, python3
* Re-add systemd workaround for LXC

5.2.6
-----

* Bring back https-dns-proxy for Turris MOX
* Security fixes
  * OpenSSL
  * file
  * tar
  * mc
  * apr

5.2.5
-----

* Based on the latest OpenWrt 19.07.8
  * Updated kernel to version 4.14.241

5.2.4
-----

* Fixed downloading LXC images
* Security fixes
  * Python 3
  * Candela Tech (ath10k-ct) drivers
  * MariaDB
  * Apache2

5.2.3
-----

* Fixed Nextcloud installation in Web UI
* Fixed AppStore in Nextcloud

5.2.2
-----

* reForis
  * Add support for more extended Honeypot as a Service token
  * Add support in Network Interfaces for Turris 1.x routers

5.2.1
-----

* reForis
  * Several bug fixes
  * Update translations
* Fixed dhparam generation for some OpenVPN server instances

5.2.0
-----

* New reForis features
  * Overview tab
  * Storage plugin with option for persistent system logs
  * Factory reset from web interface
  * Support for Honeypot as a Service (haas.nic.cz)
  * Add option to change hostname in reForis
  * Fix DHCP range configuration check
  * A few design improvements
* WebApps: New graphical design with optional dark mode
* Turris MOX: Update firmware for SDIO card
* Add RIPE Atlas SW probe, common passwords as package lists
* Automatic installation of drivers for limited amount of LTE and DVB devices

5.1.10
-----

* Fixed Python3 vulnerabilities - CVE-2021-3177 and CVE-2021-23336
* Fixed Open vSwitch vulnerability - CVE-2020-35498
* Fixed screen vulnerability - CVE-2021-26937
* Fixed BIND vulnerability - CVE-2020-8625

5.1.9
-----

* Based on the latest OpenWrt 19.07.7
  * Updated kernel to version 4.14.221
* Fixed Baron Samedit sudo vulnerability - CVE-2021-3156
* Fixed wolfSSL vulnerabilities - CVE-2021-3336 and CVE-2020-36177

5.1.8
-----

* Minor fixes in logging of dnsmasq

5.1.7
-----

* Based on the latest OpenWrt 19.07.6 version
* Security update for dnsmasq
  * Fixes DNS vulnerabilities named DNSpooq

5.1.6
-----

* Fixed possible XSS issue in Foris next query parameter.
* Fixed syslog warning in resolver dynamic domain script.

5.1.5
-----

* Based on the latest OpenWrt 19.07.5 version
* Fix for OpenVPN client when filename has multiple dots or dashes
* Fixed bug in reForis in setting up custom mail server for notifications
* Improvements regarding Data Collection in migration script from Turris OS 3.x

5.1.4
-----

* Update DNS rules based on DNS Flag Day 2020
* Fixed issue in Netboot list while using opt-in migration from Turris OS 3.x
* Several other fixes

5.1.3
-----

* Fixed issue when CA for OpenVPN was not created in some cases
* Make factory reset on Turris Shield easier - long pressing RESET button does factory reset

5.1.2
-----

* Changed priority of port forwarding for data collect firewall to not overrule user's rules.
* Fixed issue with data collect firewall logs collecting in some cases causing high system load

5.1.1
-----

* Based on the latest OpenWrt 19.07.4
  * Various security updates

5.1.0
-----

* Introduced new data collection system Sentinel
* reForis (future default web interface)
  * Now installed by default
  * Added NetMetr, OpenVPN client, and remote devices plugins
* Package lists
  * Expanded with labels and additional options
  * Added option to select alternative WiFi drivers
* Nextcloud updated to version 18
* Removed old Device Detection based on Suricata

5.0.4
-----

* Guest network on Turris MOX SDIO card is now supported

5.0.3
-----

* Updated WireGuard, Knot Resolver and Nextcloud
* Syslog-ng detect disabled IPv6 on loopback and fallback to IPv4 

5.0.2
-----

* Hotfixed OpenSSL on Turris 1.x routers
* Knot Resolver DNSSEC root key is now read only (not periodically updated)

5.0.1
-----

* Improved experimental migration from Turris OS 3.x
* Prevent updates overwrite cron configuration file
* Add possibility to backup public key for RIPE Atlas probe

5.0.0
-----

* Based on latest OpenWrt 19.07 and Linux 4.14
* New features for reForis including remote control and snapshots integration
* Add secondary DNS servers and enable TLS for Google DNS
* Replaced Vixie-cron with cronie
* Webapps: Forward to HTTPS if possible
* Updater: Drop compatibility for releases before v4.0-beta2
* MOX: I2C-1 on GPIO pinheader is now enabled

4.0.6
-----

* updater: fix packages provides and modify virtual packages behavior
* kernel: updated to version 4.14.167
* zerotier: add /etc/config/zerotier as configuration file
* avrdude: fix GPIO path building
* mbedtls: updated to version 2.16.4
  Fixes: CVE-2019-18222
* tiff: updated to version 4.1.0
  Fixes: CVE-2019-14973, CVE-2019-17546, CVE-2019-7663, CVE-2019-6128

4.0.5
-----

* Based on the latest OpenWrt 18.06.6
* kernel: update to version 4.14.162
* python3: update to version 3.6.10
* wget: fix CVE-2019-5953
* unbound: update to version 1.9.6
* php7: update to version 7.2.26
  Fixes: CVE-2019-11044, CVE-2019-11045, CVE-2019-11046, CVE-2019-11047, CVE-2019-11050
* nano: update to version 4.7
* openssl: update to version 1.0.2u
* bird: update to version 1.6.8
* reforis: update to the latest development version, adds openvpn-plugin
* ffmpeg: update to version 4.0.5
  Fixes: CVE-2019-12730, CVE-2019-17539, CVE-2019-17542
* e2fsprogs: fix CVE-2019-5094
* christmas: removed from default installation

4.0.4
-----

* Not found

4.0.3
-----

* Merry Christmas!
🔔🔔🔔
* kernel: updated to version 4.14.158
* foris-controller-subordinates-module: limit custom name length
* tvheadend: ensure the first setup works
* libvpx: fix CVE-2019-9232, CVE-2019-9325, CVE-2019-9371, CVE-2019-9433
* git: updated to version 2.16.6, fix multiple CVEs

4.0.2
-----

* Based on the latest OpenWrt 18.06.5
* added missing hardening package list
* fixed autodetection of router address in Foris OpenVPN
* irssi: updated to version 1.2.2, fix CVE-2019-15717
* sudo: updated to version 1.8.28p1, fix CVE-2019-14287
* bind: updated to version 9.11.13, fix CVE-2019-6477
* openldap: updated to version 2.4.48, fix CVE-2019-13565
* kernel: updated to version 4.14.156
* libpcap: updated to version 1.9.1, fix CVE-2019-1516{1,2,3,4,5}
* tcpdump: updated to version 4.9.3, fix multiple CVEs
* python: updated to version 2.7.17
* php7: updated to version 7.2.25, fix CVE-2019-11043, CVE-2019-11042
* mariadb: updated to version 10.4.10, fix CVE-2019-2974, CVE-2019-2938
* foris: updated to version 100.6
* foris-controller: updated to version 1.0.6
* python[3]-cryptography: fix CVE-2018-10903
* ustream-ssl: CVE-2019-5101, CVE-2019-5102
* unbound: updated to version 1.9.5, fix CVE-2019-18934
* haproxy: updated to version 1.8.23, fix CVE-2019-19330
* lxc: fix CVE-2019-5736
* tor: updated to version 4.1.6
* nano: updated to version 4.6
* libiconv: updated to version 1.16
* enable RTC NVMEM access for Turris 1.x
* luci-compat, lmdb: new packages

4.0.1
-----

* include eeprom drive in Omnia medkits (used in some tests)
* fix reForis dependencies
* expat: updated to version 2.2.9, fix CVE-2018-20843, CVE-2019-15903
* python[2,3]: fix CVE-2019-16056, CVE-2019-16935
* libgcrypt: fix CVE-2019-13627
* mosquitto: updated to version 1.5.9, fix CVE-2019-11779
* python-crypto: fix CVE-2013-7459 and CVE-2018-6594
* security fix for Foris translation
* unbound: update to version 1.9.4, fix CVE-2019-16866
* haveged: update to version 1.9.8
* nextcloud: update to version 16.0.5
* nano: update to version 4.5
* python3-pip: fix shebang

4.0
---

* experimental support for multiple drives in storage plugin
* hostapd: fix CVE-2019-16275
* zmq: fix CVE-2019-13132
* django: updated to version 1.8.19, fix CVE-2018-753{6,7}

4.0-beta11
----------

* mariadb: updated to version 10.4.8

4.0-beta10
----------

* haveged: updated to version 1.9.6
* keepalived: update to version 1.4.5, fix CVE-2018-19115
* lighttpd: updated to version 1.4.54, fix CVE-2019-11072
* libarchive: updated to version 3.4.0, multiple CVE fixes
* bind: updated to version 9.11.10, multiple CVE fixes
* dovecot: updated to version 2.2.36.4, fix CVE-2019-7524
* pigeonhole: updated to version 0.4.24.2, fix CVE-2019-11500
* nano: updated to version 4.4
* unbound: updated to version 1.9.3
* nextcloud: updated to version 16.0.4
* bzip2: fix CVE-2019-12900
* wget: fix CVE-2018-20483
* wolfssl: fix CVE-2018-16870, CVE-2019-13628
* iptables: fix CVE-2019-11360
* tar: fix CVE-2018-20482, CVE-2019-9923
* musl: fix CVE-2019-14697
* patch: fix CVE-2019-1363{6,8}
* apinger: updated to the latest git revision
* speedtest-netperf: new package

4.0-beta9
---------

* golang: fix for CVE-2018-1687{3,4,5}, CVE-2019-6486
* squid: update to version 3.5.28
* foris: fix AttributeError password_set

4.0-beta8
---------

* nextcloud: updated to version 16.0.3
* mariadb: updated to version 10.4.7
* unbound: updated to version 1.9.2
* nodogsplash: updated to version 4.0.1
* libaio: updated to version 0.3.112
* libdouble-conversion: updated to version 3.1.4
* subversion: fix for CVE-2018-11782, CVE-2019-0203, CVE-2018-11803
* kernel: fix for CVE-2019-3846, CVE-2019-3900

4.0-beta7
---------

* python3: updated to version 3.6.9
* python2: updated to version 2.7.16
* python{2,3}: fix for CVE-2018-20852

4.0-beta6
---------

* Based on latest OpenWrt 18.06.4
* Fixed Foris error manifesting in network tab in some configurations
* irssi: CVE-2019-13045
* asterisk{13,15}: fix AST-2019-003

4.0-beta5
---------

* Initial support for Nextcloud setup from Foris
* Storage plugin is now part of the base installation
* Added CESNET feed with Nemea
* znc: CVE-2019-12816
* Fixed kernel panic sometimes occurring on Omnia

4.0-beta4
---------

* foris: fixed issue when English was the only language
* php7: updated to 7.2.17
* libxml2: updated to 2.9.9, fixed CVE-2018-14404
* hostapd: fixed CVE-2019-949{4,5,6,7,8,9}, CVE-2019-11555
* block-mount: fix restart of fstab service

4.0-beta3
---------

* improved netboot to support remote management
* syslog-ng service stop fix
* updater: packages removal happens now at the same time as packages installation
* fosquitto: simplified init and respawn
* knot 2.7.7
* kernel: CVE-2019-11477, CVE-2019-11478, CVE-2019-11479

4.0-beta2
---------

* New implementation of dev-detect which does not depend on Pakon (experimental)
* Fixed default encryption method for passwd from package shadow. Reset your
  system user's passwords (including root) if you set them by passwd.
* LXC fixes for systemd based hosts
* Foris: packages lists UI reworked
* Foris: improved "no link" message in WAN tab
* Netmetr: fixed initial setup
* Nextcloud: dropped duplicate Referrer-Policy and updated to 16.0.1
* Commit hash replaced with router name in banner
* Suricata updated to version 4.0.7
* kmod-usb2 is now part of base installation
* ACL enabled for BTRFS
* libxslt: CVE-2019-11068
* prosody: CVE-2018-10847
* python-urllib3: CVE-2019-9740, CVE-2019-11324

4.0-beta1
---------

* New version of updater-ng with completely rewritten network backend which
  dramatically decreases memory consumption during update.
* Fixed problem in updater-supervisor which caused updater to behave as
  deactivated even if user set it otherwise.
* Nextcloud updated to latest version (15.0.7)
* Fixed crash on time tab in Foris on devices without Wi-Fi
* switch-branch now reinstalls all packages on branch switch to mitigate problems
  when switching to and from HBD (OpenWRT master <-> OpenWRT 18.06).
* Default setting of IPv6 in Foris is now DHCPv6
* Fixed IPv6 prefix delegation in default installation
* Foris now correctly displays steps in initial setup guide
* Fix rainbow in Luci on Omnia
* Do not use ath10k-ct on Omnia
* Improved LXC support and fixes (some issues still remain)
* System logs and lograte changed to limit logs size
* Added basic support for Turris OS 3.x migration
* Python3 updated to 3.6.8
* Repository path on repo.turris.cz changed (in compatible way)
* Production addresses for CZ.NICs ODVR including DNS over TLS support

4.0-alpha5
----------

* Fixed Foris updater tab crash on new installation
* Fixed crash when Pakon was invoked with empty database
* libssl2 CVE fixes
* Mozilla IOT gateway updated to 0.6.0
* added uboot mkimage package
* Nextcloud updated to 15.0.5
* fixed some issues with peridot and sfp

4.0-alpha4
----------

* Fixed compilation of Tvheadend that was missing in alpha3
* Fixed problem with notifications containing _() if no language was installed
* atsha204 fix for potential security issue

4.0-alpha3
----------

* Added support for Mox OTP (command mox-otp)
* Fixed LEDs on Omnia (rainbow)
* SFP on Omnia can be now used by changing used device tree
* Updater-ng should now require less memory to update system
* Domains of DHCP clients in DNS were fixed
* Various packages updates and new Luci theme called Rosy

4.0-alpha2
----------

* Based on latest OpenWRT 18.06.2
* New Updater configuration (requires updater reconfiguration!)
* Packages lists cleaned up and some unmaintained ones were dropped
* New version of Foris with new backend bus based on MQTT
* Upstream versions for some primary packages were backported
* Fixed compilation for most of the packages
* And other small fixes in a lot of system utilities

4.0-alpha1
----------

* Rebased on latest OpenWRT
* Turris 1.x migrated to musl libc<|MERGE_RESOLUTION|>--- conflicted
+++ resolved
@@ -1,4 +1,3 @@
-<<<<<<< HEAD
 6.0
 -----
 
@@ -10,7 +9,7 @@
 * Improved support for Turris 1.x routers
   * New Device tree
   * New experimental U-boot version
-=======
+
 5.3.11
 -----
 
@@ -19,7 +18,6 @@
 * Security fixes
   * netatalk
   * libxml2
->>>>>>> 40a38d17
 
 5.3.10
 -----
