<<<<<<< HEAD
7.0.0
-----

💥 Breaking Changes
  • Based on the latest OpenWrt 22.03.3 release
    • moving from iptables to nftables

🚀 New Features
  • Dark mode in LuCI
=======
6.3.1
-----

🐛 Bug Fixes
  • Fixed broken update on Turris OS 1.x due to netmetr wanting to install an unavailable package
>>>>>>> af64bb7e

6.3.0
-----

🚀 New Features
  • Syncthing and Transmission WebApps now use Turris Auth
  • Enabled multiple speed optimizations on Turris Omnia and Turris MOX
  • LibreSpeed reForis plugin for measuring network speed replacing Netmetr

🐛 Bug Fixes
  • Fixed webfinger support in Nextcloud
  • Fixed QoS for guest network
  • Notifications now correctly report reboot date at the end of the month
  • Hide incompatible packages from reForis on Turris 1.x

📌 Updates
  • Linux kernel updated to 5.15.96 (MOX, Omnia) and 5.10.170 (Turris 1.x)
  • Nextcloud updated to 24.0.9
  • Sentinel Common Passwords updated for Q1 2023

6.2.4
-----

📌 Updates
  • BIND updated to 9.18.11 (security update)
  • OpenSSL updated to 1.1.1t (security update)

6.2.3
-----

🐛 Bug Fixes
  • Fixed reForis LAN page when fetching DHCPv6 lease fails
  • Fixed Syncthing dashboard entry design to be more in line with other entries

📌 Updates
  • Sentinel Proxy updated to 2.1.0
  • Knot Resolver updated to 5.6.0 (security update)
  • git updated to 2.34.6 (security update)
  • Linux kernel updated to 5.15.89 and 5.10.164

6.2.2
-----

🐛 Bug Fixes
  • Fixed USB 3 port on Turris MOX module A
  • Fixed SDIO card for Turris MOX

📌 Updates
  • Updater-ng updated to version 70.1.0
  • RIPE Atlas Software Probe updated to 5080

6.2.1
-----

🐛 Bug Fixes
  • Fixed reForis LAN page issue with missing DHCPv6 leases

6.2.0
-----

🚀 New Features
  • Redesigned WebApps
  • Syncthing integration

📌 Updates
  • Linux kernel updated to 5.15.86
  • Bind updated to version 9.18.10

6.1.0
-----

💥 Breaking Changes
  • Linux kernel on Turris 1.X updated from 5.10 to 5.15
  • Nextcloud now uses PHP 8
  • PHP 8 doc_root changed to /srv/www

🚀 New Features
  • VLAN support for WAN interface in reForis
  • Credentials (username, password) support in OpenVPN reForis client
  • Improved support for PHP 8
     • performance tweaks and added support for lighttpd

🐛 Bug Fixes
  • Fixed automatic Nextcloud updates without user approval in the UI
  • Fixed Turris Netboot to work with Turris OS 6
  • Fixed Rainbow not saving brightness when set with the button

📌 Updates
  • Nextcloud updated to 23.0.11
  • Snowflake updated to 2.4.1
  • Python3 updated to 3.9.16

6.0.4
-----

💥 Breaking Changes
  • Dropped packages for old ISDN4Linux

🚀 New Features
  • Added 10k passwords from Turris Sentinel to common passwords
  • Added packages for LibreSpeed
  • Added package Snowflake
  • Added firmware package for AsiaRF AW7916-NPD
  • Added branch name to automatic snapshots

🐛 Bug Fixes
  • Fixed network diagnostics module
  • Fixed lighttpd module for rrdtool
  • Fixed inaccessible router through hostname when a client didn't send its hostname
  • Fixed crashing Sentinel FWLogs

📌 Updates
  • Christmas updated to be working with recent LEDs change
  • Linux kernel updated to 5.15.82 and 5.10.158
  • PHP7 updated to 7.4.33
  • PHP8 updated to version 8.0.25
  • OpenSSL updated to 1.1.1s
  • wolfSSL updated to 5.5.3 (CVE 2022-42905)
  • SQLite3 updated to 3.40.0
  • cronie updated to 1.6.1
  • golang: updated to 1.18.9

6.0.3
-----

🚀 New Features
  • Added SFP and OpenVPN modules for diagnostics

📌 Updates
  • rainbow updated to version 0.1.3
  • syncthing updated to version 1.19.2
  • golang updated to version 1.18.8
  • Linux kernel updated to 5.15.78 and 5.10.154

📦️ Other Changes
  • Switch to performance governor by default

6.0.2
-----

🚀 New Features
  • Added SSL variants for zabbix

📌 Updates
  • Updater-ng updated to 70.0.2
  • Rainbow updated to 0.1.2
  • Unbound updated to 1.17.0
  • igmpproxy updated to 0.3
  • tailscale updated to 1.24.2
  • uriparser updated to 0.9.7

🐛 Bug Fixes
  • Adjust path for tar in maintain-config-backup script
  • Fixed missing icon in reForis menu for Nextcloud plugin
  • Fixed collisions in ffmpeg packages
  • Fixed collisions in pulseaudio packages
  • Fixed collisions between ttyd and mosquitto packages
  • Fixed kmod-ipt-nathelper-rtsp package with Linux kernel 5.15
  • Fixed initial user creation for Nextcloud
  • Fixed Turris Diagnostics webs for Turris Shield

📦️ Other Changes
  • Foris backend for old data collection system uCollect was removed

6.0.1
-----

🚀 New Features
  • Added standalone snapshots web

📌 Updates
  • Python3 updated to 3.9.15 

🐛 Bug Fixes
  • Fixed link for morce in package lists
  • Some packages like wireguard were missing/renamed in upstream
   • Provide smooth transition atleast for a few packages
  • Fix compatibility script for rainbow

6.0
-----

💥 Breaking Changes
  • Based on the latest OpenWrt 21.02.5 release
    • LuCI supports L2 and L3 configuration
  • LTS kernel 5.15
  • Foris removed (use reForis exclusively now)
  • Lighttpd uses number prefixes for configuration files to ensure a predictable order

🚀 New Features
  • Morce (integrated IDS)
  • reForis Nextcloud plugin
  • Wi-Fi 6 cards supported
  • Turris Auth (login gateway)
  • PaKon moved to a separate page
  • New LEDs driver for all routers
  • Dashboard in LuCI
  • NetMetr supports measurement with IPv6 address
  • Improved support for Turris 1.x routers
    • New Device Tree
    • PowerPC SPE utilized – should improve performance
    • Knot Resolver by default

🐛 Bug Fixes
  • Allow managing interfaces in reForis for Turris 1.x
  • Fixed Ethernet ports numbering for Turris MOX in reForis

📌 Updates
  • Python version 3.7 ➔ 3.9
  • Lighttpd version ➔ 1.4.67
  • Nextcloud version ➔ 22.2.10

📦️ Other Changes
  • Obsolete SIDN package feed dropped

5.4.4
-----

📌 Updates
  • Kernel to version 4.14.294
  • Knot Resolver to version 5.5.3 (CVE-2022-40188)
  • Unbound to version 1.16.3 (CVE-2022-3204)
  • BIND to version 9.16.33 (CVE-2022-2795, CVE-2022-3080, CVE-2022-38177, CVE-2022-38178) 

5.4.3
-----

🐛 Bug Fixes
  • Fixed permission denied while installing packages

📌 Updates
  • Kernel to version 4.14.292
  • Knot DNS to version 3.1.7
  • Knot Resolver to version 5.5.2
  • syslog-ng to version 3.38.1

5.4.2
-----

🐛 Bug Fixes
  • Fixed collision with libgd
  • Fixed collision with vim

📌 Updates
  • Kernel to version 4.14.291

5.4.1
-----

🐛 Bug Fixes
  • Fixed Unicode support in BusyBox
  • Fixed showing Turris OS versioning mismatch

📌 Updates
  • zlib to version 1.2.12

5.4.0
-----

💥 Breaking changes
  • PHP update to version 7.4

🚀 New Features
  • Timezone in email notifications

🐛 Bug Fixes
  • reForis fix session handling when time is wrong

📌 Updates
  • Nextcloud to version 21.0.9
  • Unbound to version 1.16.2
  • Kernel to version 4.14.290

5.3.11
-----

* Updated kernel to version 4.14.287
* Updated Knot Resolver to version 5.5.1
* Updated unbound to version 1.16.1
* Updated syslog-ng to version 3.37.1
* Updated bird2 to version 2.0.10
* Updated bind to version 9.16.30
* Updated wireguard to version 1.0.20220627
* Dropped moonjit in favor of upstream luajit package
* Improvement for switch-branch to prevent downgrades
* Fixed removing directories with local opkg install
* Security fixes
  * netatalk
  * FFmpeg
  * libxml2
  * OpenSSL
  * beep

5.3.10
-----

* Added Sentinel device token in reForis
* Added PHY drivers for Turris 1.x routers
* Updated USB device database
* Updated RIPE Atlas SW probe
* Updated kernel to version 4.14.280
* Security fixes
  * ecdsautils
  * postgresql

5.3.9
-----

* Based on the latest OpenWrt 19.07.10
* Added SANE drivers
* Fixed expiration time for static leases in reForis
* Fixed Turris 1.x specific issue regarding interfaces management in reForis
* Updated ffmpeg to version 4.2.6 and added more decoders (fixes CVE-2020-22027)
* Updated BIND to version 9.16.28
* Updated Knot Resolver to version 5.5.0
* Updated kernel to version 4.14.277
* Security fixes
  * wolfSSL
  * Zabbix
  * ruby

5.3.8
-----

* Updated kernel to version 4.14.275
* Multiple fixes for Turris 1.x routers
  * Fixed Foris Controller with a single Wi-Fi card
  * Force read-write to microSD card slot
* Updated OUI database for MAC addresses

5.3.7
-----

* Updated kernel to version 4.14.274
* Sentinel improvements
* Updated syslog-ng
* Fixed switch-branch and listing versions
* Security fixes
  * bind
  * OpenSSL
  * zlib
  * python3

5.3.6
-----

* Based on the latest OpenWrt 19.07.9
* Updated kernel to version 4.14.269
* Updated unbound, fosquitto, foris-forwarder
* Security fixes
  * tcpdump
  * MbedTLS
  * hostapd
  * wolfSSL
  * expat

5.3.5
-----

* Updated kernel to version 4.14.264
* Updated several packages such as Knot Resolver, nano
* Additional fix for RTC on Turris 1.x routers
* Security fixes
  * Prosody
  * uriparser
  * lighttpd
  * ruby
  * nss

5.3.4
-----

* Updated kernel to version 4.14.262
* Updated mac80211 to version 4.19.221
* Updated several packages such as zsh, domoticz
* Fixed RTC issue on Turris 1.x routers
* Fixed remote storages in schnapps
* Fixed initial SFP configuration for Turris MOX
* Security fixes
  * PostgreSQL
  * c-ares

5.3.3
-----

* Fixed network configuration in medkit for Turris Shield
* Updated Knot Resolver

5.3.2
-----

* Various fixes for migration from Turris OS 3.x
* Security fixes
  * MariaDB
  * icu
* Updated Knot Resolver, Unbound, and others

5.3.1
-----

* reForis
  * Several bug fixes
  * Updated translations
* Security fixes
  * ffmpeg
* Updated Knot Resolver and lighttpd

5.3.0
-----

* Sentinel improvements
* Foris and reForis starts on demand
* Updated Nextcloud

5.2.7
-----

* Updated kernel and fixed mac80211 vulnerability - CVE-2020-3702
* Fixed git vulnerability - CVE-2021-21300
* Fixed BIND vulnerability - CVE-2021-25218
* Fixed tor vulnerabilities - CVE-2021-34548, CVE-2021-34549, and CVE-2021-34550
* Fixed HAProxy vulnerability - CVE-2021-40346
* Security updates for irssi, python3
* Re-add systemd workaround for LXC

5.2.6
-----

* Bring back https-dns-proxy for Turris MOX
* Security fixes
  * OpenSSL
  * file
  * tar
  * mc
  * apr

5.2.5
-----

* Based on the latest OpenWrt 19.07.8
  * Updated kernel to version 4.14.241

5.2.4
-----

* Fixed downloading LXC images
* Security fixes
  * Python 3
  * Candela Tech (ath10k-ct) drivers
  * MariaDB
  * Apache2

5.2.3
-----

* Fixed Nextcloud installation in Web UI
* Fixed AppStore in Nextcloud

5.2.2
-----

* reForis
  * Add support for more extended Honeypot as a Service token
  * Add support in Network Interfaces for Turris 1.x routers

5.2.1
-----

* reForis
  * Several bug fixes
  * Update translations
* Fixed dhparam generation for some OpenVPN server instances

5.2.0
-----

* New reForis features
  * Overview tab
  * Storage plugin with option for persistent system logs
  * Factory reset from web interface
  * Support for Honeypot as a Service (haas.nic.cz)
  * Add option to change hostname in reForis
  * Fix DHCP range configuration check
  * A few design improvements
* WebApps: New graphical design with optional dark mode
* Turris MOX: Update firmware for SDIO card
* Add RIPE Atlas SW probe, common passwords as package lists
* Automatic installation of drivers for limited amount of LTE and DVB devices

5.1.10
-----

* Fixed Python3 vulnerabilities - CVE-2021-3177 and CVE-2021-23336
* Fixed Open vSwitch vulnerability - CVE-2020-35498
* Fixed screen vulnerability - CVE-2021-26937
* Fixed BIND vulnerability - CVE-2020-8625

5.1.9
-----

* Based on the latest OpenWrt 19.07.7
  * Updated kernel to version 4.14.221
* Fixed Baron Samedit sudo vulnerability - CVE-2021-3156
* Fixed wolfSSL vulnerabilities - CVE-2021-3336 and CVE-2020-36177

5.1.8
-----

* Minor fixes in logging of dnsmasq

5.1.7
-----

* Based on the latest OpenWrt 19.07.6 version
* Security update for dnsmasq
  * Fixes DNS vulnerabilities named DNSpooq

5.1.6
-----

* Fixed possible XSS issue in Foris next query parameter.
* Fixed syslog warning in resolver dynamic domain script.

5.1.5
-----

* Based on the latest OpenWrt 19.07.5 version
* Fix for OpenVPN client when filename has multiple dots or dashes
* Fixed bug in reForis in setting up custom mail server for notifications
* Improvements regarding Data Collection in migration script from Turris OS 3.x

5.1.4
-----

* Update DNS rules based on DNS Flag Day 2020
* Fixed issue in Netboot list while using opt-in migration from Turris OS 3.x
* Several other fixes

5.1.3
-----

* Fixed issue when CA for OpenVPN was not created in some cases
* Make factory reset on Turris Shield easier - long pressing RESET button does factory reset

5.1.2
-----

* Changed priority of port forwarding for data collect firewall to not overrule user's rules.
* Fixed issue with data collect firewall logs collecting in some cases causing high system load

5.1.1
-----

* Based on the latest OpenWrt 19.07.4
  * Various security updates

5.1.0
-----

* Introduced new data collection system Sentinel
* reForis (future default web interface)
  * Now installed by default
  * Added NetMetr, OpenVPN client, and remote devices plugins
* Package lists
  * Expanded with labels and additional options
  * Added option to select alternative WiFi drivers
* Nextcloud updated to version 18
* Removed old Device Detection based on Suricata

5.0.4
-----

* Guest network on Turris MOX SDIO card is now supported

5.0.3
-----

* Updated WireGuard, Knot Resolver and Nextcloud
* Syslog-ng detect disabled IPv6 on loopback and fallback to IPv4

5.0.2
-----

* Hotfixed OpenSSL on Turris 1.x routers
* Knot Resolver DNSSEC root key is now read only (not periodically updated)

5.0.1
-----

* Improved experimental migration from Turris OS 3.x
* Prevent updates overwrite cron configuration file
* Add possibility to backup public key for RIPE Atlas probe

5.0.0
-----

* Based on latest OpenWrt 19.07 and Linux 4.14
* New features for reForis including remote control and snapshots integration
* Add secondary DNS servers and enable TLS for Google DNS
* Replaced Vixie-cron with cronie
* Webapps: Forward to HTTPS if possible
* Updater: Drop compatibility for releases before v4.0-beta2
* MOX: I2C-1 on GPIO pinheader is now enabled

4.0.6
-----

* updater: fix packages provides and modify virtual packages behavior
* kernel: updated to version 4.14.167
* zerotier: add /etc/config/zerotier as configuration file
* avrdude: fix GPIO path building
* mbedtls: updated to version 2.16.4
  Fixes: CVE-2019-18222
* tiff: updated to version 4.1.0
  Fixes: CVE-2019-14973, CVE-2019-17546, CVE-2019-7663, CVE-2019-6128

4.0.5
-----

* Based on the latest OpenWrt 18.06.6
* kernel: update to version 4.14.162
* python3: update to version 3.6.10
* wget: fix CVE-2019-5953
* unbound: update to version 1.9.6
* php7: update to version 7.2.26
  Fixes: CVE-2019-11044, CVE-2019-11045, CVE-2019-11046, CVE-2019-11047, CVE-2019-11050
* nano: update to version 4.7
* openssl: update to version 1.0.2u
* bird: update to version 1.6.8
* reforis: update to the latest development version, adds openvpn-plugin
* ffmpeg: update to version 4.0.5
  Fixes: CVE-2019-12730, CVE-2019-17539, CVE-2019-17542
* e2fsprogs: fix CVE-2019-5094
* christmas: removed from default installation

4.0.4
-----

* Not found

4.0.3
-----

* Merry Christmas!
🔔🔔🔔
* kernel: updated to version 4.14.158
* foris-controller-subordinates-module: limit custom name length
* tvheadend: ensure the first setup works
* libvpx: fix CVE-2019-9232, CVE-2019-9325, CVE-2019-9371, CVE-2019-9433
* git: updated to version 2.16.6, fix multiple CVEs

4.0.2
-----

* Based on the latest OpenWrt 18.06.5
* added missing hardening package list
* fixed autodetection of router address in Foris OpenVPN
* irssi: updated to version 1.2.2, fix CVE-2019-15717
* sudo: updated to version 1.8.28p1, fix CVE-2019-14287
* bind: updated to version 9.11.13, fix CVE-2019-6477
* openldap: updated to version 2.4.48, fix CVE-2019-13565
* kernel: updated to version 4.14.156
* libpcap: updated to version 1.9.1, fix CVE-2019-1516{1,2,3,4,5}
* tcpdump: updated to version 4.9.3, fix multiple CVEs
* python: updated to version 2.7.17
* php7: updated to version 7.2.25, fix CVE-2019-11043, CVE-2019-11042
* mariadb: updated to version 10.4.10, fix CVE-2019-2974, CVE-2019-2938
* foris: updated to version 100.6
* foris-controller: updated to version 1.0.6
* python[3]-cryptography: fix CVE-2018-10903
* ustream-ssl: CVE-2019-5101, CVE-2019-5102
* unbound: updated to version 1.9.5, fix CVE-2019-18934
* haproxy: updated to version 1.8.23, fix CVE-2019-19330
* lxc: fix CVE-2019-5736
* tor: updated to version 4.1.6
* nano: updated to version 4.6
* libiconv: updated to version 1.16
* enable RTC NVMEM access for Turris 1.x
* luci-compat, lmdb: new packages

4.0.1
-----

* include eeprom drive in Omnia medkits (used in some tests)
* fix reForis dependencies
* expat: updated to version 2.2.9, fix CVE-2018-20843, CVE-2019-15903
* python[2,3]: fix CVE-2019-16056, CVE-2019-16935
* libgcrypt: fix CVE-2019-13627
* mosquitto: updated to version 1.5.9, fix CVE-2019-11779
* python-crypto: fix CVE-2013-7459 and CVE-2018-6594
* security fix for Foris translation
* unbound: update to version 1.9.4, fix CVE-2019-16866
* haveged: update to version 1.9.8
* nextcloud: update to version 16.0.5
* nano: update to version 4.5
* python3-pip: fix shebang

4.0
---

* experimental support for multiple drives in storage plugin
* hostapd: fix CVE-2019-16275
* zmq: fix CVE-2019-13132
* django: updated to version 1.8.19, fix CVE-2018-753{6,7}

4.0-beta11
----------

* mariadb: updated to version 10.4.8

4.0-beta10
----------

* haveged: updated to version 1.9.6
* keepalived: update to version 1.4.5, fix CVE-2018-19115
* lighttpd: updated to version 1.4.54, fix CVE-2019-11072
* libarchive: updated to version 3.4.0, multiple CVE fixes
* bind: updated to version 9.11.10, multiple CVE fixes
* dovecot: updated to version 2.2.36.4, fix CVE-2019-7524
* pigeonhole: updated to version 0.4.24.2, fix CVE-2019-11500
* nano: updated to version 4.4
* unbound: updated to version 1.9.3
* nextcloud: updated to version 16.0.4
* bzip2: fix CVE-2019-12900
* wget: fix CVE-2018-20483
* wolfssl: fix CVE-2018-16870, CVE-2019-13628
* iptables: fix CVE-2019-11360
* tar: fix CVE-2018-20482, CVE-2019-9923
* musl: fix CVE-2019-14697
* patch: fix CVE-2019-1363{6,8}
* apinger: updated to the latest git revision
* speedtest-netperf: new package

4.0-beta9
---------

* golang: fix for CVE-2018-1687{3,4,5}, CVE-2019-6486
* squid: update to version 3.5.28
* foris: fix AttributeError password_set

4.0-beta8
---------

* nextcloud: updated to version 16.0.3
* mariadb: updated to version 10.4.7
* unbound: updated to version 1.9.2
* nodogsplash: updated to version 4.0.1
* libaio: updated to version 0.3.112
* libdouble-conversion: updated to version 3.1.4
* subversion: fix for CVE-2018-11782, CVE-2019-0203, CVE-2018-11803
* kernel: fix for CVE-2019-3846, CVE-2019-3900

4.0-beta7
---------

* python3: updated to version 3.6.9
* python2: updated to version 2.7.16
* python{2,3}: fix for CVE-2018-20852

4.0-beta6
---------

* Based on latest OpenWrt 18.06.4
* Fixed Foris error manifesting in network tab in some configurations
* irssi: CVE-2019-13045
* asterisk{13,15}: fix AST-2019-003

4.0-beta5
---------

* Initial support for Nextcloud setup from Foris
* Storage plugin is now part of the base installation
* Added CESNET feed with Nemea
* znc: CVE-2019-12816
* Fixed kernel panic sometimes occurring on Omnia

4.0-beta4
---------

* foris: fixed issue when English was the only language
* php7: updated to 7.2.17
* libxml2: updated to 2.9.9, fixed CVE-2018-14404
* hostapd: fixed CVE-2019-949{4,5,6,7,8,9}, CVE-2019-11555
* block-mount: fix restart of fstab service

4.0-beta3
---------

* improved netboot to support remote management
* syslog-ng service stop fix
* updater: packages removal happens now at the same time as packages installation
* fosquitto: simplified init and respawn
* knot 2.7.7
* kernel: CVE-2019-11477, CVE-2019-11478, CVE-2019-11479

4.0-beta2
---------

* New implementation of dev-detect which does not depend on Pakon (experimental)
* Fixed default encryption method for passwd from package shadow. Reset your
  system user's passwords (including root) if you set them by passwd.
* LXC fixes for systemd based hosts
* Foris: packages lists UI reworked
* Foris: improved "no link" message in WAN tab
* Netmetr: fixed initial setup
* Nextcloud: dropped duplicate Referrer-Policy and updated to 16.0.1
* Commit hash replaced with router name in banner
* Suricata updated to version 4.0.7
* kmod-usb2 is now part of base installation
* ACL enabled for BTRFS
* libxslt: CVE-2019-11068
* prosody: CVE-2018-10847
* python-urllib3: CVE-2019-9740, CVE-2019-11324

4.0-beta1
---------

* New version of updater-ng with completely rewritten network backend which
  dramatically decreases memory consumption during update.
* Fixed problem in updater-supervisor which caused updater to behave as
  deactivated even if user set it otherwise.
* Nextcloud updated to latest version (15.0.7)
* Fixed crash on time tab in Foris on devices without Wi-Fi
* switch-branch now reinstalls all packages on branch switch to mitigate problems
  when switching to and from HBD (OpenWRT master <-> OpenWRT 18.06).
* Default setting of IPv6 in Foris is now DHCPv6
* Fixed IPv6 prefix delegation in default installation
* Foris now correctly displays steps in initial setup guide
* Fix rainbow in Luci on Omnia
* Do not use ath10k-ct on Omnia
* Improved LXC support and fixes (some issues still remain)
* System logs and lograte changed to limit logs size
* Added basic support for Turris OS 3.x migration
* Python3 updated to 3.6.8
* Repository path on repo.turris.cz changed (in compatible way)
* Production addresses for CZ.NICs ODVR including DNS over TLS support

4.0-alpha5
----------

* Fixed Foris updater tab crash on new installation
* Fixed crash when Pakon was invoked with empty database
* libssl2 CVE fixes
* Mozilla IOT gateway updated to 0.6.0
* added uboot mkimage package
* Nextcloud updated to 15.0.5
* fixed some issues with peridot and sfp

4.0-alpha4
----------

* Fixed compilation of Tvheadend that was missing in alpha3
* Fixed problem with notifications containing _() if no language was installed
* atsha204 fix for potential security issue

4.0-alpha3
----------

* Added support for Mox OTP (command mox-otp)
* Fixed LEDs on Omnia (rainbow)
* SFP on Omnia can be now used by changing used device tree
* Updater-ng should now require less memory to update system
* Domains of DHCP clients in DNS were fixed
* Various packages updates and new Luci theme called Rosy

4.0-alpha2
----------

* Based on latest OpenWRT 18.06.2
* New Updater configuration (requires updater reconfiguration!)
* Packages lists cleaned up and some unmaintained ones were dropped
* New version of Foris with new backend bus based on MQTT
* Upstream versions for some primary packages were backported
* Fixed compilation for most of the packages
* And other small fixes in a lot of system utilities

4.0-alpha1
----------

* Rebased on latest OpenWRT
* Turris 1.x migrated to musl libc<|MERGE_RESOLUTION|>--- conflicted
+++ resolved
@@ -1,4 +1,3 @@
-<<<<<<< HEAD
 7.0.0
 -----
 
@@ -8,13 +7,12 @@
 
 🚀 New Features
   • Dark mode in LuCI
-=======
+
 6.3.1
 -----
 
 🐛 Bug Fixes
   • Fixed broken update on Turris OS 1.x due to netmetr wanting to install an unavailable package
->>>>>>> af64bb7e
 
 6.3.0
 -----
