--- conflicted
+++ resolved
@@ -1,4 +1,3 @@
-<<<<<<< HEAD
 6.0-future
 ----------
 
@@ -9,14 +8,13 @@
 -----
 
 * Add RIPE Atlas SW probe and netdata as package lists
-=======
+
 5.1.4
 -----
 
 * Update DNS rules based on DNS Flag Day 2020
 * Fixed issue in Netboot list while using opt-in migration from Turris OS 3.x
 * Several other fixes
->>>>>>> 405cccfa
 
 5.1.3
 -----
