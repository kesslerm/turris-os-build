<<<<<<< HEAD
6.0-future
----------

* Based on development version of OpenWrt
* Foris removed (use reForis exclusively now)

=======
>>>>>>> 6c2dbe36
5.2.0
-----

* New reForis features
  * Overview tab
  * Storage plugin with option for persistent system logs
  * Factory reset from web interface
  * Support for Honeypot as a Service (haas.nic.cz)
  * An option to set a router hostname
  * Fix DHCP range configuration check
  * A few design improvements
* WebApps: New graphical design with optional dark mode
* Sentinel: Introduce replacement for firewall logs collector
* Turris MOX: Update firmware for SDIO card
* Add RIPE Atlas SW probe and netdata as package lists
<<<<<<< HEAD
=======
* Automatic installation of drivers for limited amount of LTE and DVB devices
>>>>>>> 6c2dbe36

5.1.5
-----

* Fix for OpenVPN client when filename has multiple dots or dashes
* Fixed bug in reForis in setting up custom mail server for notifications
* Improvements regarding Data Collection in migration script from Turris OS 3.x

5.1.4
-----

* Update DNS rules based on DNS Flag Day 2020
* Fixed issue in Netboot list while using opt-in migration from Turris OS 3.x
* Several other fixes

5.1.3
-----

* Fixed issue when CA for OpenVPN was not created in some cases
* Make factory reset on Turris Shield easier - long pressing RESET button does factory reset

5.1.2
-----

* Changed priority of port forwarding for data collect firewall to not overrule user's rules.
* Fixed issue with data collect firewall logs collecting in some cases causing high system load

5.1.1
-----

* Based on the latest OpenWrt 19.07.4
  * Various security updates

5.1.0
-----

* Introduced new data collection system Sentinel
* reForis (future default web interface)
  * Now installed by default
  * Added NetMetr, OpenVPN client, and remote devices plugins
* Package lists
  * Expanded with labels and additional options
  * Added option to select alternative WiFi drivers
* Nextcloud updated to version 18
* Removed old Device Detection based on Suricata

5.0.4
-----

* Guest network on Turris MOX SDIO card is now supported

5.0.3
-----

* Updated WireGuard, Knot Resolver and Nextcloud
* Syslog-ng detect disabled IPv6 on loopback and fallback to IPv4 

5.0.2
-----

* Hotfixed OpenSSL on Turris 1.x routers
* Knot Resolver DNSSEC root key is now read only (not periodically updated)

5.0.1
-----

* Improved experimental migration from Turris OS 3.x
* Prevent updates overwrite cron configuration file
* Add possibility to backup public key for RIPE Atlas probe

5.0.0
-----

* Based on latest OpenWrt 19.07 and Linux 4.14
* New features for reForis including remote control and snapshots integration
* Add secondary DNS servers and enable TLS for Google DNS
* Replaced Vixie-cron with cronie
* Webapps: Forward to HTTPS if possible
* Updater: Drop compatibility for releases before v4.0-beta2
* MOX: I2C-1 on GPIO pinheader is now enabled

4.0.6
-----

* updater: fix packages provides and modify virtual packages behavior
* kernel: updated to version 4.14.167
* zerotier: add /etc/config/zerotier as configuration file
* avrdude: fix GPIO path building
* mbedtls: updated to version 2.16.4
  Fixes: CVE-2019-18222
* tiff: updated to version 4.1.0
  Fixes: CVE-2019-14973, CVE-2019-17546, CVE-2019-7663, CVE-2019-6128

4.0.5
-----

* Based on the latest OpenWrt 18.06.6
* kernel: update to version 4.14.162
* python3: update to version 3.6.10
* wget: fix CVE-2019-5953
* unbound: update to version 1.9.6
* php7: update to version 7.2.26
  Fixes: CVE-2019-11044, CVE-2019-11045, CVE-2019-11046, CVE-2019-11047, CVE-2019-11050
* nano: update to version 4.7
* openssl: update to version 1.0.2u
* bird: update to version 1.6.8
* reforis: update to the latest development version, adds openvpn-plugin
* ffmpeg: update to version 4.0.5
  Fixes: CVE-2019-12730, CVE-2019-17539, CVE-2019-17542
* e2fsprogs: fix CVE-2019-5094
* christmas: removed from default installation

4.0.4
-----

* Not found

4.0.3
-----

* Merry Christmas!
🔔🔔🔔
* kernel: updated to version 4.14.158
* foris-controller-subordinates-module: limit custom name length
* tvheadend: ensure the first setup works
* libvpx: fix CVE-2019-9232, CVE-2019-9325, CVE-2019-9371, CVE-2019-9433
* git: updated to version 2.16.6, fix multiple CVEs

4.0.2
-----

* Based on the latest OpenWrt 18.06.5
* added missing hardening package list
* fixed autodetection of router address in Foris OpenVPN
* irssi: updated to version 1.2.2, fix CVE-2019-15717
* sudo: updated to version 1.8.28p1, fix CVE-2019-14287
* bind: updated to version 9.11.13, fix CVE-2019-6477
* openldap: updated to version 2.4.48, fix CVE-2019-13565
* kernel: updated to version 4.14.156
* libpcap: updated to version 1.9.1, fix CVE-2019-1516{1,2,3,4,5}
* tcpdump: updated to version 4.9.3, fix multiple CVEs
* python: updated to version 2.7.17
* php7: updated to version 7.2.25, fix CVE-2019-11043, CVE-2019-11042
* mariadb: updated to version 10.4.10, fix CVE-2019-2974, CVE-2019-2938
* foris: updated to version 100.6
* foris-controller: updated to version 1.0.6
* python[3]-cryptography: fix CVE-2018-10903
* ustream-ssl: CVE-2019-5101, CVE-2019-5102
* unbound: updated to version 1.9.5, fix CVE-2019-18934
* haproxy: updated to version 1.8.23, fix CVE-2019-19330
* lxc: fix CVE-2019-5736
* tor: updated to version 4.1.6
* nano: updated to version 4.6
* libiconv: updated to version 1.16
* enable RTC NVMEM access for Turris 1.x
* luci-compat, lmdb: new packages

4.0.1
-----

* include eeprom drive in Omnia medkits (used in some tests)
* fix reForis dependencies
* expat: updated to version 2.2.9, fix CVE-2018-20843, CVE-2019-15903
* python[2,3]: fix CVE-2019-16056, CVE-2019-16935
* libgcrypt: fix CVE-2019-13627
* mosquitto: updated to version 1.5.9, fix CVE-2019-11779
* python-crypto: fix CVE-2013-7459 and CVE-2018-6594
* security fix for Foris translation
* unbound: update to version 1.9.4, fix CVE-2019-16866
* haveged: update to version 1.9.8
* nextcloud: update to version 16.0.5
* nano: update to version 4.5
* python3-pip: fix shebang

4.0
---

* experimental support for multiple drives in storage plugin
* hostapd: fix CVE-2019-16275
* zmq: fix CVE-2019-13132
* django: updated to version 1.8.19, fix CVE-2018-753{6,7}

4.0-beta11
----------

* mariadb: updated to version 10.4.8

4.0-beta10
----------

* haveged: updated to version 1.9.6
* keepalived: update to version 1.4.5, fix CVE-2018-19115
* lighttpd: updated to version 1.4.54, fix CVE-2019-11072
* libarchive: updated to version 3.4.0, multiple CVE fixes
* bind: updated to version 9.11.10, multiple CVE fixes
* dovecot: updated to version 2.2.36.4, fix CVE-2019-7524
* pigeonhole: updated to version 0.4.24.2, fix CVE-2019-11500
* nano: updated to version 4.4
* unbound: updated to version 1.9.3
* nextcloud: updated to version 16.0.4
* bzip2: fix CVE-2019-12900
* wget: fix CVE-2018-20483
* wolfssl: fix CVE-2018-16870, CVE-2019-13628
* iptables: fix CVE-2019-11360
* tar: fix CVE-2018-20482, CVE-2019-9923
* musl: fix CVE-2019-14697
* patch: fix CVE-2019-1363{6,8}
* apinger: updated to the latest git revision
* speedtest-netperf: new package

4.0-beta9
---------

* golang: fix for CVE-2018-1687{3,4,5}, CVE-2019-6486
* squid: update to version 3.5.28
* foris: fix AttributeError password_set

4.0-beta8
---------

* nextcloud: updated to version 16.0.3
* mariadb: updated to version 10.4.7
* unbound: updated to version 1.9.2
* nodogsplash: updated to version 4.0.1
* libaio: updated to version 0.3.112
* libdouble-conversion: updated to version 3.1.4
* subversion: fix for CVE-2018-11782, CVE-2019-0203, CVE-2018-11803
* kernel: fix for CVE-2019-3846, CVE-2019-3900

4.0-beta7
---------

* python3: updated to version 3.6.9
* python2: updated to version 2.7.16
* python{2,3}: fix for CVE-2018-20852

4.0-beta6
---------

* Based on latest OpenWrt 18.06.4
* Fixed Foris error manifesting in network tab in some configurations
* irssi: CVE-2019-13045
* asterisk{13,15}: fix AST-2019-003

4.0-beta5
---------

* Initial support for Nextcloud setup from Foris
* Storage plugin is now part of the base installation
* Added CESNET feed with Nemea
* znc: CVE-2019-12816
* Fixed kernel panic sometimes occurring on Omnia

4.0-beta4
---------

* foris: fixed issue when English was the only language
* php7: updated to 7.2.17
* libxml2: updated to 2.9.9, fixed CVE-2018-14404
* hostapd: fixed CVE-2019-949{4,5,6,7,8,9}, CVE-2019-11555
* block-mount: fix restart of fstab service

4.0-beta3
---------

* improved netboot to support remote management
* syslog-ng service stop fix
* updater: packages removal happens now at the same time as packages installation
* fosquitto: simplified init and respawn
* knot 2.7.7
* kernel: CVE-2019-11477, CVE-2019-11478, CVE-2019-11479

4.0-beta2
---------

* New implementation of dev-detect which does not depend on Pakon (experimental)
* Fixed default encryption method for passwd from package shadow. Reset your
  system user's passwords (including root) if you set them by passwd.
* LXC fixes for systemd based hosts
* Foris: packages lists UI reworked
* Foris: improved "no link" message in WAN tab
* Netmetr: fixed initial setup
* Nextcloud: dropped duplicate Referrer-Policy and updated to 16.0.1
* Commit hash replaced with router name in banner
* Suricata updated to version 4.0.7
* kmod-usb2 is now part of base installation
* ACL enabled for BTRFS
* libxslt: CVE-2019-11068
* prosody: CVE-2018-10847
* python-urllib3: CVE-2019-9740, CVE-2019-11324

4.0-beta1
---------

* New version of updater-ng with completely rewritten network backend which
  dramatically decreases memory consumption during update.
* Fixed problem in updater-supervisor which caused updater to behave as
  deactivated even if user set it otherwise.
* Nextcloud updated to latest version (15.0.7)
* Fixed crash on time tab in Foris on devices without Wi-Fi
* switch-branch now reinstalls all packages on branch switch to mitigate problems
  when switching to and from HBD (OpenWRT master <-> OpenWRT 18.06).
* Default setting of IPv6 in Foris is now DHCPv6
* Fixed IPv6 prefix delegation in default installation
* Foris now correctly displays steps in initial setup guide
* Fix rainbow in Luci on Omnia
* Do not use ath10k-ct on Omnia
* Improved LXC support and fixes (some issues still remain)
* System logs and lograte changed to limit logs size
* Added basic support for Turris OS 3.x migration
* Python3 updated to 3.6.8
* Repository path on repo.turris.cz changed (in compatible way)
* Production addresses for CZ.NICs ODVR including DNS over TLS support

4.0-alpha5
----------

* Fixed Foris updater tab crash on new installation
* Fixed crash when Pakon was invoked with empty database
* libssl2 CVE fixes
* Mozilla IOT gateway updated to 0.6.0
* added uboot mkimage package
* Nextcloud updated to 15.0.5
* fixed some issues with peridot and sfp

4.0-alpha4
----------

* Fixed compilation of Tvheadend that was missing in alpha3
* Fixed problem with notifications containing _() if no language was installed
* atsha204 fix for potential security issue

4.0-alpha3
----------

* Added support for Mox OTP (command mox-otp)
* Fixed LEDs on Omnia (rainbow)
* SFP on Omnia can be now used by changing used device tree
* Updater-ng should now require less memory to update system
* Domains of DHCP clients in DNS were fixed
* Various packages updates and new Luci theme called Rosy

4.0-alpha2
----------

* Based on latest OpenWRT 18.06.2
* New Updater configuration (requires updater reconfiguration!)
* Packages lists cleaned up and some unmaintained ones were dropped
* New version of Foris with new backend bus based on MQTT
* Upstream versions for some primary packages were backported
* Fixed compilation for most of the packages
* And other small fixes in a lot of system utilities

4.0-alpha1
----------

* Rebased on latest OpenWRT
* Turris 1.x migrated to musl libc<|MERGE_RESOLUTION|>--- conflicted
+++ resolved
@@ -1,12 +1,9 @@
-<<<<<<< HEAD
 6.0-future
 ----------
 
 * Based on development version of OpenWrt
 * Foris removed (use reForis exclusively now)
 
-=======
->>>>>>> 6c2dbe36
 5.2.0
 -----
 
@@ -22,10 +19,7 @@
 * Sentinel: Introduce replacement for firewall logs collector
 * Turris MOX: Update firmware for SDIO card
 * Add RIPE Atlas SW probe and netdata as package lists
-<<<<<<< HEAD
-=======
 * Automatic installation of drivers for limited amount of LTE and DVB devices
->>>>>>> 6c2dbe36
 
 5.1.5
 -----
