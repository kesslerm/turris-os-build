--- conflicted
+++ resolved
@@ -1,4 +1,3 @@
-<<<<<<< HEAD
 4.1.0
 -----
 
@@ -6,7 +5,7 @@
 * updater pkglists: drop compatibility hacks for releases before v4.0-beta2
 * webapps: switch to https if possible
 * mox: i2c-1 on GPIO pinheader is now enabled
-=======
+
 4.0.5
 -----
 
@@ -29,7 +28,6 @@
 -----
 
 * Not found
->>>>>>> 46a88506
 
 4.0.3
 -----
