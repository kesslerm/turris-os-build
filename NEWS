<<<<<<< HEAD
6.0-future
----------

* Based on development version of OpenWrt
* Foris removed (use reForis exclusively now)

5.2.0
-----

* New reForis features
  * Overview tab
  * Storage plugin with option for persistent system logs
  * Factory reset from web interface
  * Support for Honeypot as a Service (haas.nic.cz)
  * Fix DHCP range configuration check
  * A few design improvements
* Foris and reForis starts on demand
* WebApps: New graphical design with optional dark mode
* Sentinel: Introduce replacement for firewall logs collector
* Turris MOX: Update firmware for SDIO card
* Add RIPE Atlas SW probe, common passwords as package lists
* Automatic installation of drivers for limited amount of LTE and DVB devices
=======
5.1.10
-----

* Fixed Python3 vulnerabilities - CVE-2021-3177 and CVE-2021-23336
* Fixed Open vSwitch vulnerability - CVE-2020-35498
* Fixed screen vulnerability - CVE-2021-26937
* Fixed BIND vulnerability - CVE-2020-8625
>>>>>>> 77d73d5b

5.1.9
-----

* Based on the latest OpenWrt 19.07.7
  * Updated kernel to version 4.14.221
* Fixed Baron Samedit sudo vulnerability - CVE-2021-3156
* Fixed wolfSSL vulnerabilities - CVE-2021-3336 and CVE-2020-36177

5.1.8
-----

* Minor fixes in logging of dnsmasq

5.1.7
-----

* Based on the latest OpenWrt 19.07.6 version
* Security update for dnsmasq
  * Fixes DNS vulnerabilities named DNSpooq

5.1.6
-----

* Fixed possible XSS issue in Foris next query parameter.
* Fixed syslog warning in resolver dynamic domain script.

5.1.5
-----

* Based on the latest OpenWrt 19.07.5 version
* Fix for OpenVPN client when filename has multiple dots or dashes
* Fixed bug in reForis in setting up custom mail server for notifications
* Improvements regarding Data Collection in migration script from Turris OS 3.x

5.1.4
-----

* Update DNS rules based on DNS Flag Day 2020
* Fixed issue in Netboot list while using opt-in migration from Turris OS 3.x
* Several other fixes

5.1.3
-----

* Fixed issue when CA for OpenVPN was not created in some cases
* Make factory reset on Turris Shield easier - long pressing RESET button does factory reset

5.1.2
-----

* Changed priority of port forwarding for data collect firewall to not overrule user's rules.
* Fixed issue with data collect firewall logs collecting in some cases causing high system load

5.1.1
-----

* Based on the latest OpenWrt 19.07.4
  * Various security updates

5.1.0
-----

* Introduced new data collection system Sentinel
* reForis (future default web interface)
  * Now installed by default
  * Added NetMetr, OpenVPN client, and remote devices plugins
* Package lists
  * Expanded with labels and additional options
  * Added option to select alternative WiFi drivers
* Nextcloud updated to version 18
* Removed old Device Detection based on Suricata

5.0.4
-----

* Guest network on Turris MOX SDIO card is now supported

5.0.3
-----

* Updated WireGuard, Knot Resolver and Nextcloud
* Syslog-ng detect disabled IPv6 on loopback and fallback to IPv4 

5.0.2
-----

* Hotfixed OpenSSL on Turris 1.x routers
* Knot Resolver DNSSEC root key is now read only (not periodically updated)

5.0.1
-----

* Improved experimental migration from Turris OS 3.x
* Prevent updates overwrite cron configuration file
* Add possibility to backup public key for RIPE Atlas probe

5.0.0
-----

* Based on latest OpenWrt 19.07 and Linux 4.14
* New features for reForis including remote control and snapshots integration
* Add secondary DNS servers and enable TLS for Google DNS
* Replaced Vixie-cron with cronie
* Webapps: Forward to HTTPS if possible
* Updater: Drop compatibility for releases before v4.0-beta2
* MOX: I2C-1 on GPIO pinheader is now enabled

4.0.6
-----

* updater: fix packages provides and modify virtual packages behavior
* kernel: updated to version 4.14.167
* zerotier: add /etc/config/zerotier as configuration file
* avrdude: fix GPIO path building
* mbedtls: updated to version 2.16.4
  Fixes: CVE-2019-18222
* tiff: updated to version 4.1.0
  Fixes: CVE-2019-14973, CVE-2019-17546, CVE-2019-7663, CVE-2019-6128

4.0.5
-----

* Based on the latest OpenWrt 18.06.6
* kernel: update to version 4.14.162
* python3: update to version 3.6.10
* wget: fix CVE-2019-5953
* unbound: update to version 1.9.6
* php7: update to version 7.2.26
  Fixes: CVE-2019-11044, CVE-2019-11045, CVE-2019-11046, CVE-2019-11047, CVE-2019-11050
* nano: update to version 4.7
* openssl: update to version 1.0.2u
* bird: update to version 1.6.8
* reforis: update to the latest development version, adds openvpn-plugin
* ffmpeg: update to version 4.0.5
  Fixes: CVE-2019-12730, CVE-2019-17539, CVE-2019-17542
* e2fsprogs: fix CVE-2019-5094
* christmas: removed from default installation

4.0.4
-----

* Not found

4.0.3
-----

* Merry Christmas!
🔔🔔🔔
* kernel: updated to version 4.14.158
* foris-controller-subordinates-module: limit custom name length
* tvheadend: ensure the first setup works
* libvpx: fix CVE-2019-9232, CVE-2019-9325, CVE-2019-9371, CVE-2019-9433
* git: updated to version 2.16.6, fix multiple CVEs

4.0.2
-----

* Based on the latest OpenWrt 18.06.5
* added missing hardening package list
* fixed autodetection of router address in Foris OpenVPN
* irssi: updated to version 1.2.2, fix CVE-2019-15717
* sudo: updated to version 1.8.28p1, fix CVE-2019-14287
* bind: updated to version 9.11.13, fix CVE-2019-6477
* openldap: updated to version 2.4.48, fix CVE-2019-13565
* kernel: updated to version 4.14.156
* libpcap: updated to version 1.9.1, fix CVE-2019-1516{1,2,3,4,5}
* tcpdump: updated to version 4.9.3, fix multiple CVEs
* python: updated to version 2.7.17
* php7: updated to version 7.2.25, fix CVE-2019-11043, CVE-2019-11042
* mariadb: updated to version 10.4.10, fix CVE-2019-2974, CVE-2019-2938
* foris: updated to version 100.6
* foris-controller: updated to version 1.0.6
* python[3]-cryptography: fix CVE-2018-10903
* ustream-ssl: CVE-2019-5101, CVE-2019-5102
* unbound: updated to version 1.9.5, fix CVE-2019-18934
* haproxy: updated to version 1.8.23, fix CVE-2019-19330
* lxc: fix CVE-2019-5736
* tor: updated to version 4.1.6
* nano: updated to version 4.6
* libiconv: updated to version 1.16
* enable RTC NVMEM access for Turris 1.x
* luci-compat, lmdb: new packages

4.0.1
-----

* include eeprom drive in Omnia medkits (used in some tests)
* fix reForis dependencies
* expat: updated to version 2.2.9, fix CVE-2018-20843, CVE-2019-15903
* python[2,3]: fix CVE-2019-16056, CVE-2019-16935
* libgcrypt: fix CVE-2019-13627
* mosquitto: updated to version 1.5.9, fix CVE-2019-11779
* python-crypto: fix CVE-2013-7459 and CVE-2018-6594
* security fix for Foris translation
* unbound: update to version 1.9.4, fix CVE-2019-16866
* haveged: update to version 1.9.8
* nextcloud: update to version 16.0.5
* nano: update to version 4.5
* python3-pip: fix shebang

4.0
---

* experimental support for multiple drives in storage plugin
* hostapd: fix CVE-2019-16275
* zmq: fix CVE-2019-13132
* django: updated to version 1.8.19, fix CVE-2018-753{6,7}

4.0-beta11
----------

* mariadb: updated to version 10.4.8

4.0-beta10
----------

* haveged: updated to version 1.9.6
* keepalived: update to version 1.4.5, fix CVE-2018-19115
* lighttpd: updated to version 1.4.54, fix CVE-2019-11072
* libarchive: updated to version 3.4.0, multiple CVE fixes
* bind: updated to version 9.11.10, multiple CVE fixes
* dovecot: updated to version 2.2.36.4, fix CVE-2019-7524
* pigeonhole: updated to version 0.4.24.2, fix CVE-2019-11500
* nano: updated to version 4.4
* unbound: updated to version 1.9.3
* nextcloud: updated to version 16.0.4
* bzip2: fix CVE-2019-12900
* wget: fix CVE-2018-20483
* wolfssl: fix CVE-2018-16870, CVE-2019-13628
* iptables: fix CVE-2019-11360
* tar: fix CVE-2018-20482, CVE-2019-9923
* musl: fix CVE-2019-14697
* patch: fix CVE-2019-1363{6,8}
* apinger: updated to the latest git revision
* speedtest-netperf: new package

4.0-beta9
---------

* golang: fix for CVE-2018-1687{3,4,5}, CVE-2019-6486
* squid: update to version 3.5.28
* foris: fix AttributeError password_set

4.0-beta8
---------

* nextcloud: updated to version 16.0.3
* mariadb: updated to version 10.4.7
* unbound: updated to version 1.9.2
* nodogsplash: updated to version 4.0.1
* libaio: updated to version 0.3.112
* libdouble-conversion: updated to version 3.1.4
* subversion: fix for CVE-2018-11782, CVE-2019-0203, CVE-2018-11803
* kernel: fix for CVE-2019-3846, CVE-2019-3900

4.0-beta7
---------

* python3: updated to version 3.6.9
* python2: updated to version 2.7.16
* python{2,3}: fix for CVE-2018-20852

4.0-beta6
---------

* Based on latest OpenWrt 18.06.4
* Fixed Foris error manifesting in network tab in some configurations
* irssi: CVE-2019-13045
* asterisk{13,15}: fix AST-2019-003

4.0-beta5
---------

* Initial support for Nextcloud setup from Foris
* Storage plugin is now part of the base installation
* Added CESNET feed with Nemea
* znc: CVE-2019-12816
* Fixed kernel panic sometimes occurring on Omnia

4.0-beta4
---------

* foris: fixed issue when English was the only language
* php7: updated to 7.2.17
* libxml2: updated to 2.9.9, fixed CVE-2018-14404
* hostapd: fixed CVE-2019-949{4,5,6,7,8,9}, CVE-2019-11555
* block-mount: fix restart of fstab service

4.0-beta3
---------

* improved netboot to support remote management
* syslog-ng service stop fix
* updater: packages removal happens now at the same time as packages installation
* fosquitto: simplified init and respawn
* knot 2.7.7
* kernel: CVE-2019-11477, CVE-2019-11478, CVE-2019-11479

4.0-beta2
---------

* New implementation of dev-detect which does not depend on Pakon (experimental)
* Fixed default encryption method for passwd from package shadow. Reset your
  system user's passwords (including root) if you set them by passwd.
* LXC fixes for systemd based hosts
* Foris: packages lists UI reworked
* Foris: improved "no link" message in WAN tab
* Netmetr: fixed initial setup
* Nextcloud: dropped duplicate Referrer-Policy and updated to 16.0.1
* Commit hash replaced with router name in banner
* Suricata updated to version 4.0.7
* kmod-usb2 is now part of base installation
* ACL enabled for BTRFS
* libxslt: CVE-2019-11068
* prosody: CVE-2018-10847
* python-urllib3: CVE-2019-9740, CVE-2019-11324

4.0-beta1
---------

* New version of updater-ng with completely rewritten network backend which
  dramatically decreases memory consumption during update.
* Fixed problem in updater-supervisor which caused updater to behave as
  deactivated even if user set it otherwise.
* Nextcloud updated to latest version (15.0.7)
* Fixed crash on time tab in Foris on devices without Wi-Fi
* switch-branch now reinstalls all packages on branch switch to mitigate problems
  when switching to and from HBD (OpenWRT master <-> OpenWRT 18.06).
* Default setting of IPv6 in Foris is now DHCPv6
* Fixed IPv6 prefix delegation in default installation
* Foris now correctly displays steps in initial setup guide
* Fix rainbow in Luci on Omnia
* Do not use ath10k-ct on Omnia
* Improved LXC support and fixes (some issues still remain)
* System logs and lograte changed to limit logs size
* Added basic support for Turris OS 3.x migration
* Python3 updated to 3.6.8
* Repository path on repo.turris.cz changed (in compatible way)
* Production addresses for CZ.NICs ODVR including DNS over TLS support

4.0-alpha5
----------

* Fixed Foris updater tab crash on new installation
* Fixed crash when Pakon was invoked with empty database
* libssl2 CVE fixes
* Mozilla IOT gateway updated to 0.6.0
* added uboot mkimage package
* Nextcloud updated to 15.0.5
* fixed some issues with peridot and sfp

4.0-alpha4
----------

* Fixed compilation of Tvheadend that was missing in alpha3
* Fixed problem with notifications containing _() if no language was installed
* atsha204 fix for potential security issue

4.0-alpha3
----------

* Added support for Mox OTP (command mox-otp)
* Fixed LEDs on Omnia (rainbow)
* SFP on Omnia can be now used by changing used device tree
* Updater-ng should now require less memory to update system
* Domains of DHCP clients in DNS were fixed
* Various packages updates and new Luci theme called Rosy

4.0-alpha2
----------

* Based on latest OpenWRT 18.06.2
* New Updater configuration (requires updater reconfiguration!)
* Packages lists cleaned up and some unmaintained ones were dropped
* New version of Foris with new backend bus based on MQTT
* Upstream versions for some primary packages were backported
* Fixed compilation for most of the packages
* And other small fixes in a lot of system utilities

4.0-alpha1
----------

* Rebased on latest OpenWRT
* Turris 1.x migrated to musl libc<|MERGE_RESOLUTION|>--- conflicted
+++ resolved
@@ -1,4 +1,3 @@
-<<<<<<< HEAD
 6.0-future
 ----------
 
@@ -21,7 +20,7 @@
 * Turris MOX: Update firmware for SDIO card
 * Add RIPE Atlas SW probe, common passwords as package lists
 * Automatic installation of drivers for limited amount of LTE and DVB devices
-=======
+
 5.1.10
 -----
 
@@ -29,7 +28,6 @@
 * Fixed Open vSwitch vulnerability - CVE-2020-35498
 * Fixed screen vulnerability - CVE-2021-26937
 * Fixed BIND vulnerability - CVE-2020-8625
->>>>>>> 77d73d5b
 
 5.1.9
 -----
