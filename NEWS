--- conflicted
+++ resolved
@@ -1,4 +1,3 @@
-<<<<<<< HEAD
 6.0
 -----
 
@@ -7,7 +6,7 @@
   * LuCI supports L2 and L3 configuration
 * Foris removed (use reForis exclusively now)
 * Turris Auth (login gateway)
-=======
+
 5.3.8
 -----
 
@@ -15,7 +14,6 @@
   * Fixed Foris Controller with a single Wi-Fi card
   * Force read-write to microSD card slot
 * Updated OUI database for MAC addresses
->>>>>>> df23683c
 
 5.3.7
 -----
