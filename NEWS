<<<<<<< HEAD
6.0
-----

* Based on the latest OpenWrt 21.02 release

5.3.0
-----

* Sentinel improvements
* Updated Nextcloud
=======
5.2.3
-----

* Fixed Nextcloud installation in Web UI
* Fixed AppStore in Nextcloud
>>>>>>> b72df030

5.2.2
-----

* reForis
  * Add support for more extended Honeypot as a Service token
  * Add support in Network Interfaces for Turris 1.x routers

5.2.1
-----

* reForis
  * Several bug fixes
  * Update translations
* Fixed dhparam generation for some OpenVPN server instances

5.2.0
-----

* New reForis features
  * Overview tab
  * Storage plugin with option for persistent system logs
  * Factory reset from web interface
  * Support for Honeypot as a Service (haas.nic.cz)
  * Add option to change hostname in reForis
  * Fix DHCP range configuration check
  * A few design improvements
* WebApps: New graphical design with optional dark mode
* Turris MOX: Update firmware for SDIO card
* Add RIPE Atlas SW probe, common passwords as package lists
* Automatic installation of drivers for limited amount of LTE and DVB devices

5.1.10
-----

* Fixed Python3 vulnerabilities - CVE-2021-3177 and CVE-2021-23336
* Fixed Open vSwitch vulnerability - CVE-2020-35498
* Fixed screen vulnerability - CVE-2021-26937
* Fixed BIND vulnerability - CVE-2020-8625

5.1.9
-----

* Based on the latest OpenWrt 19.07.7
  * Updated kernel to version 4.14.221
* Fixed Baron Samedit sudo vulnerability - CVE-2021-3156
* Fixed wolfSSL vulnerabilities - CVE-2021-3336 and CVE-2020-36177

5.1.8
-----

* Minor fixes in logging of dnsmasq

5.1.7
-----

* Based on the latest OpenWrt 19.07.6 version
* Security update for dnsmasq
  * Fixes DNS vulnerabilities named DNSpooq

5.1.6
-----

* Fixed possible XSS issue in Foris next query parameter.
* Fixed syslog warning in resolver dynamic domain script.

5.1.5
-----

* Based on the latest OpenWrt 19.07.5 version
* Fix for OpenVPN client when filename has multiple dots or dashes
* Fixed bug in reForis in setting up custom mail server for notifications
* Improvements regarding Data Collection in migration script from Turris OS 3.x

5.1.4
-----

* Update DNS rules based on DNS Flag Day 2020
* Fixed issue in Netboot list while using opt-in migration from Turris OS 3.x
* Several other fixes

5.1.3
-----

* Fixed issue when CA for OpenVPN was not created in some cases
* Make factory reset on Turris Shield easier - long pressing RESET button does factory reset

5.1.2
-----

* Changed priority of port forwarding for data collect firewall to not overrule user's rules.
* Fixed issue with data collect firewall logs collecting in some cases causing high system load

5.1.1
-----

* Based on the latest OpenWrt 19.07.4
  * Various security updates

5.1.0
-----

* Introduced new data collection system Sentinel
* reForis (future default web interface)
  * Now installed by default
  * Added NetMetr, OpenVPN client, and remote devices plugins
* Package lists
  * Expanded with labels and additional options
  * Added option to select alternative WiFi drivers
* Nextcloud updated to version 18
* Removed old Device Detection based on Suricata

5.0.4
-----

* Guest network on Turris MOX SDIO card is now supported

5.0.3
-----

* Updated WireGuard, Knot Resolver and Nextcloud
* Syslog-ng detect disabled IPv6 on loopback and fallback to IPv4 

5.0.2
-----

* Hotfixed OpenSSL on Turris 1.x routers
* Knot Resolver DNSSEC root key is now read only (not periodically updated)

5.0.1
-----

* Improved experimental migration from Turris OS 3.x
* Prevent updates overwrite cron configuration file
* Add possibility to backup public key for RIPE Atlas probe

5.0.0
-----

* Based on latest OpenWrt 19.07 and Linux 4.14
* New features for reForis including remote control and snapshots integration
* Add secondary DNS servers and enable TLS for Google DNS
* Replaced Vixie-cron with cronie
* Webapps: Forward to HTTPS if possible
* Updater: Drop compatibility for releases before v4.0-beta2
* MOX: I2C-1 on GPIO pinheader is now enabled

4.0.6
-----

* updater: fix packages provides and modify virtual packages behavior
* kernel: updated to version 4.14.167
* zerotier: add /etc/config/zerotier as configuration file
* avrdude: fix GPIO path building
* mbedtls: updated to version 2.16.4
  Fixes: CVE-2019-18222
* tiff: updated to version 4.1.0
  Fixes: CVE-2019-14973, CVE-2019-17546, CVE-2019-7663, CVE-2019-6128

4.0.5
-----

* Based on the latest OpenWrt 18.06.6
* kernel: update to version 4.14.162
* python3: update to version 3.6.10
* wget: fix CVE-2019-5953
* unbound: update to version 1.9.6
* php7: update to version 7.2.26
  Fixes: CVE-2019-11044, CVE-2019-11045, CVE-2019-11046, CVE-2019-11047, CVE-2019-11050
* nano: update to version 4.7
* openssl: update to version 1.0.2u
* bird: update to version 1.6.8
* reforis: update to the latest development version, adds openvpn-plugin
* ffmpeg: update to version 4.0.5
  Fixes: CVE-2019-12730, CVE-2019-17539, CVE-2019-17542
* e2fsprogs: fix CVE-2019-5094
* christmas: removed from default installation

4.0.4
-----

* Not found

4.0.3
-----

* Merry Christmas!
🔔🔔🔔
* kernel: updated to version 4.14.158
* foris-controller-subordinates-module: limit custom name length
* tvheadend: ensure the first setup works
* libvpx: fix CVE-2019-9232, CVE-2019-9325, CVE-2019-9371, CVE-2019-9433
* git: updated to version 2.16.6, fix multiple CVEs

4.0.2
-----

* Based on the latest OpenWrt 18.06.5
* added missing hardening package list
* fixed autodetection of router address in Foris OpenVPN
* irssi: updated to version 1.2.2, fix CVE-2019-15717
* sudo: updated to version 1.8.28p1, fix CVE-2019-14287
* bind: updated to version 9.11.13, fix CVE-2019-6477
* openldap: updated to version 2.4.48, fix CVE-2019-13565
* kernel: updated to version 4.14.156
* libpcap: updated to version 1.9.1, fix CVE-2019-1516{1,2,3,4,5}
* tcpdump: updated to version 4.9.3, fix multiple CVEs
* python: updated to version 2.7.17
* php7: updated to version 7.2.25, fix CVE-2019-11043, CVE-2019-11042
* mariadb: updated to version 10.4.10, fix CVE-2019-2974, CVE-2019-2938
* foris: updated to version 100.6
* foris-controller: updated to version 1.0.6
* python[3]-cryptography: fix CVE-2018-10903
* ustream-ssl: CVE-2019-5101, CVE-2019-5102
* unbound: updated to version 1.9.5, fix CVE-2019-18934
* haproxy: updated to version 1.8.23, fix CVE-2019-19330
* lxc: fix CVE-2019-5736
* tor: updated to version 4.1.6
* nano: updated to version 4.6
* libiconv: updated to version 1.16
* enable RTC NVMEM access for Turris 1.x
* luci-compat, lmdb: new packages

4.0.1
-----

* include eeprom drive in Omnia medkits (used in some tests)
* fix reForis dependencies
* expat: updated to version 2.2.9, fix CVE-2018-20843, CVE-2019-15903
* python[2,3]: fix CVE-2019-16056, CVE-2019-16935
* libgcrypt: fix CVE-2019-13627
* mosquitto: updated to version 1.5.9, fix CVE-2019-11779
* python-crypto: fix CVE-2013-7459 and CVE-2018-6594
* security fix for Foris translation
* unbound: update to version 1.9.4, fix CVE-2019-16866
* haveged: update to version 1.9.8
* nextcloud: update to version 16.0.5
* nano: update to version 4.5
* python3-pip: fix shebang

4.0
---

* experimental support for multiple drives in storage plugin
* hostapd: fix CVE-2019-16275
* zmq: fix CVE-2019-13132
* django: updated to version 1.8.19, fix CVE-2018-753{6,7}

4.0-beta11
----------

* mariadb: updated to version 10.4.8

4.0-beta10
----------

* haveged: updated to version 1.9.6
* keepalived: update to version 1.4.5, fix CVE-2018-19115
* lighttpd: updated to version 1.4.54, fix CVE-2019-11072
* libarchive: updated to version 3.4.0, multiple CVE fixes
* bind: updated to version 9.11.10, multiple CVE fixes
* dovecot: updated to version 2.2.36.4, fix CVE-2019-7524
* pigeonhole: updated to version 0.4.24.2, fix CVE-2019-11500
* nano: updated to version 4.4
* unbound: updated to version 1.9.3
* nextcloud: updated to version 16.0.4
* bzip2: fix CVE-2019-12900
* wget: fix CVE-2018-20483
* wolfssl: fix CVE-2018-16870, CVE-2019-13628
* iptables: fix CVE-2019-11360
* tar: fix CVE-2018-20482, CVE-2019-9923
* musl: fix CVE-2019-14697
* patch: fix CVE-2019-1363{6,8}
* apinger: updated to the latest git revision
* speedtest-netperf: new package

4.0-beta9
---------

* golang: fix for CVE-2018-1687{3,4,5}, CVE-2019-6486
* squid: update to version 3.5.28
* foris: fix AttributeError password_set

4.0-beta8
---------

* nextcloud: updated to version 16.0.3
* mariadb: updated to version 10.4.7
* unbound: updated to version 1.9.2
* nodogsplash: updated to version 4.0.1
* libaio: updated to version 0.3.112
* libdouble-conversion: updated to version 3.1.4
* subversion: fix for CVE-2018-11782, CVE-2019-0203, CVE-2018-11803
* kernel: fix for CVE-2019-3846, CVE-2019-3900

4.0-beta7
---------

* python3: updated to version 3.6.9
* python2: updated to version 2.7.16
* python{2,3}: fix for CVE-2018-20852

4.0-beta6
---------

* Based on latest OpenWrt 18.06.4
* Fixed Foris error manifesting in network tab in some configurations
* irssi: CVE-2019-13045
* asterisk{13,15}: fix AST-2019-003

4.0-beta5
---------

* Initial support for Nextcloud setup from Foris
* Storage plugin is now part of the base installation
* Added CESNET feed with Nemea
* znc: CVE-2019-12816
* Fixed kernel panic sometimes occurring on Omnia

4.0-beta4
---------

* foris: fixed issue when English was the only language
* php7: updated to 7.2.17
* libxml2: updated to 2.9.9, fixed CVE-2018-14404
* hostapd: fixed CVE-2019-949{4,5,6,7,8,9}, CVE-2019-11555
* block-mount: fix restart of fstab service

4.0-beta3
---------

* improved netboot to support remote management
* syslog-ng service stop fix
* updater: packages removal happens now at the same time as packages installation
* fosquitto: simplified init and respawn
* knot 2.7.7
* kernel: CVE-2019-11477, CVE-2019-11478, CVE-2019-11479

4.0-beta2
---------

* New implementation of dev-detect which does not depend on Pakon (experimental)
* Fixed default encryption method for passwd from package shadow. Reset your
  system user's passwords (including root) if you set them by passwd.
* LXC fixes for systemd based hosts
* Foris: packages lists UI reworked
* Foris: improved "no link" message in WAN tab
* Netmetr: fixed initial setup
* Nextcloud: dropped duplicate Referrer-Policy and updated to 16.0.1
* Commit hash replaced with router name in banner
* Suricata updated to version 4.0.7
* kmod-usb2 is now part of base installation
* ACL enabled for BTRFS
* libxslt: CVE-2019-11068
* prosody: CVE-2018-10847
* python-urllib3: CVE-2019-9740, CVE-2019-11324

4.0-beta1
---------

* New version of updater-ng with completely rewritten network backend which
  dramatically decreases memory consumption during update.
* Fixed problem in updater-supervisor which caused updater to behave as
  deactivated even if user set it otherwise.
* Nextcloud updated to latest version (15.0.7)
* Fixed crash on time tab in Foris on devices without Wi-Fi
* switch-branch now reinstalls all packages on branch switch to mitigate problems
  when switching to and from HBD (OpenWRT master <-> OpenWRT 18.06).
* Default setting of IPv6 in Foris is now DHCPv6
* Fixed IPv6 prefix delegation in default installation
* Foris now correctly displays steps in initial setup guide
* Fix rainbow in Luci on Omnia
* Do not use ath10k-ct on Omnia
* Improved LXC support and fixes (some issues still remain)
* System logs and lograte changed to limit logs size
* Added basic support for Turris OS 3.x migration
* Python3 updated to 3.6.8
* Repository path on repo.turris.cz changed (in compatible way)
* Production addresses for CZ.NICs ODVR including DNS over TLS support

4.0-alpha5
----------

* Fixed Foris updater tab crash on new installation
* Fixed crash when Pakon was invoked with empty database
* libssl2 CVE fixes
* Mozilla IOT gateway updated to 0.6.0
* added uboot mkimage package
* Nextcloud updated to 15.0.5
* fixed some issues with peridot and sfp

4.0-alpha4
----------

* Fixed compilation of Tvheadend that was missing in alpha3
* Fixed problem with notifications containing _() if no language was installed
* atsha204 fix for potential security issue

4.0-alpha3
----------

* Added support for Mox OTP (command mox-otp)
* Fixed LEDs on Omnia (rainbow)
* SFP on Omnia can be now used by changing used device tree
* Updater-ng should now require less memory to update system
* Domains of DHCP clients in DNS were fixed
* Various packages updates and new Luci theme called Rosy

4.0-alpha2
----------

* Based on latest OpenWRT 18.06.2
* New Updater configuration (requires updater reconfiguration!)
* Packages lists cleaned up and some unmaintained ones were dropped
* New version of Foris with new backend bus based on MQTT
* Upstream versions for some primary packages were backported
* Fixed compilation for most of the packages
* And other small fixes in a lot of system utilities

4.0-alpha1
----------

* Rebased on latest OpenWRT
* Turris 1.x migrated to musl libc<|MERGE_RESOLUTION|>--- conflicted
+++ resolved
@@ -1,4 +1,3 @@
-<<<<<<< HEAD
 6.0
 -----
 
@@ -9,13 +8,12 @@
 
 * Sentinel improvements
 * Updated Nextcloud
-=======
+
 5.2.3
 -----
 
 * Fixed Nextcloud installation in Web UI
 * Fixed AppStore in Nextcloud
->>>>>>> b72df030
 
 5.2.2
 -----
