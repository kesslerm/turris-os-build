<<<<<<< HEAD
6.0-future
----------

* Based on development version of OpenWrt
* Foris removed (use reForis exclusively now)

5.2.0
-----

* Add RIPE Atlas SW probe and netdata as package lists
=======
5.1.3
-----

* Fixed issue when CA for OpenVPN was not created in some cases
* Make factory reset on Turris Shield easier - long pressing RESET button does factory reset
>>>>>>> 3dc88e1e

5.1.2
-----

* Changed priority of port forwarding for data collect firewall to not overrule user's rules.
* Fixed issue with data collect firewall logs collecting in some cases causing high system load

5.1.1
-----

* Based on the latest OpenWrt 19.07.4
  * Various security updates

5.1.0
-----

* Introduced new data collection system Sentinel
* reForis (future default web interface)
  * Now installed by default
  * Added NetMetr, OpenVPN client, and remote devices plugins
* Package lists
  * Expanded with labels and additional options
  * Added option to select alternative WiFi drivers
* Nextcloud updated to version 18
* Removed old Device Detection based on Suricata

5.0.4
-----

* Guest network on Turris MOX SDIO card is now supported

5.0.3
-----

* Updated WireGuard, Knot Resolver and Nextcloud
* Syslog-ng detect disabled IPv6 on loopback and fallback to IPv4 

5.0.2
-----

* Hotfixed OpenSSL on Turris 1.x routers
* Knot Resolver DNSSEC root key is now read only (not periodically updated)

5.0.1
-----

* Improved experimental migration from Turris OS 3.x
* Prevent updates overwrite cron configuration file
* Add possibility to backup public key for RIPE Atlas probe

5.0.0
-----

* Based on latest OpenWrt 19.07 and Linux 4.14
* New features for reForis including remote control and snapshots integration
* Add secondary DNS servers and enable TLS for Google DNS
* Replaced Vixie-cron with cronie
* Webapps: Forward to HTTPS if possible
* Updater: Drop compatibility for releases before v4.0-beta2
* MOX: I2C-1 on GPIO pinheader is now enabled

4.0.6
-----

* updater: fix packages provides and modify virtual packages behavior
* kernel: updated to version 4.14.167
* zerotier: add /etc/config/zerotier as configuration file
* avrdude: fix GPIO path building
* mbedtls: updated to version 2.16.4
  Fixes: CVE-2019-18222
* tiff: updated to version 4.1.0
  Fixes: CVE-2019-14973, CVE-2019-17546, CVE-2019-7663, CVE-2019-6128

4.0.5
-----

* Based on the latest OpenWrt 18.06.6
* kernel: update to version 4.14.162
* python3: update to version 3.6.10
* wget: fix CVE-2019-5953
* unbound: update to version 1.9.6
* php7: update to version 7.2.26
  Fixes: CVE-2019-11044, CVE-2019-11045, CVE-2019-11046, CVE-2019-11047, CVE-2019-11050
* nano: update to version 4.7
* openssl: update to version 1.0.2u
* bird: update to version 1.6.8
* reforis: update to the latest development version, adds openvpn-plugin
* ffmpeg: update to version 4.0.5
  Fixes: CVE-2019-12730, CVE-2019-17539, CVE-2019-17542
* e2fsprogs: fix CVE-2019-5094
* christmas: removed from default installation

4.0.4
-----

* Not found

4.0.3
-----

* Merry Christmas!
🔔🔔🔔
* kernel: updated to version 4.14.158
* foris-controller-subordinates-module: limit custom name length
* tvheadend: ensure the first setup works
* libvpx: fix CVE-2019-9232, CVE-2019-9325, CVE-2019-9371, CVE-2019-9433
* git: updated to version 2.16.6, fix multiple CVEs

4.0.2
-----

* Based on the latest OpenWrt 18.06.5
* added missing hardening package list
* fixed autodetection of router address in Foris OpenVPN
* irssi: updated to version 1.2.2, fix CVE-2019-15717
* sudo: updated to version 1.8.28p1, fix CVE-2019-14287
* bind: updated to version 9.11.13, fix CVE-2019-6477
* openldap: updated to version 2.4.48, fix CVE-2019-13565
* kernel: updated to version 4.14.156
* libpcap: updated to version 1.9.1, fix CVE-2019-1516{1,2,3,4,5}
* tcpdump: updated to version 4.9.3, fix multiple CVEs
* python: updated to version 2.7.17
* php7: updated to version 7.2.25, fix CVE-2019-11043, CVE-2019-11042
* mariadb: updated to version 10.4.10, fix CVE-2019-2974, CVE-2019-2938
* foris: updated to version 100.6
* foris-controller: updated to version 1.0.6
* python[3]-cryptography: fix CVE-2018-10903
* ustream-ssl: CVE-2019-5101, CVE-2019-5102
* unbound: updated to version 1.9.5, fix CVE-2019-18934
* haproxy: updated to version 1.8.23, fix CVE-2019-19330
* lxc: fix CVE-2019-5736
* tor: updated to version 4.1.6
* nano: updated to version 4.6
* libiconv: updated to version 1.16
* enable RTC NVMEM access for Turris 1.x
* luci-compat, lmdb: new packages

4.0.1
-----

* include eeprom drive in Omnia medkits (used in some tests)
* fix reForis dependencies
* expat: updated to version 2.2.9, fix CVE-2018-20843, CVE-2019-15903
* python[2,3]: fix CVE-2019-16056, CVE-2019-16935
* libgcrypt: fix CVE-2019-13627
* mosquitto: updated to version 1.5.9, fix CVE-2019-11779
* python-crypto: fix CVE-2013-7459 and CVE-2018-6594
* security fix for Foris translation
* unbound: update to version 1.9.4, fix CVE-2019-16866
* haveged: update to version 1.9.8
* nextcloud: update to version 16.0.5
* nano: update to version 4.5
* python3-pip: fix shebang

4.0
---

* experimental support for multiple drives in storage plugin
* hostapd: fix CVE-2019-16275
* zmq: fix CVE-2019-13132
* django: updated to version 1.8.19, fix CVE-2018-753{6,7}

4.0-beta11
----------

* mariadb: updated to version 10.4.8

4.0-beta10
----------

* haveged: updated to version 1.9.6
* keepalived: update to version 1.4.5, fix CVE-2018-19115
* lighttpd: updated to version 1.4.54, fix CVE-2019-11072
* libarchive: updated to version 3.4.0, multiple CVE fixes
* bind: updated to version 9.11.10, multiple CVE fixes
* dovecot: updated to version 2.2.36.4, fix CVE-2019-7524
* pigeonhole: updated to version 0.4.24.2, fix CVE-2019-11500
* nano: updated to version 4.4
* unbound: updated to version 1.9.3
* nextcloud: updated to version 16.0.4
* bzip2: fix CVE-2019-12900
* wget: fix CVE-2018-20483
* wolfssl: fix CVE-2018-16870, CVE-2019-13628
* iptables: fix CVE-2019-11360
* tar: fix CVE-2018-20482, CVE-2019-9923
* musl: fix CVE-2019-14697
* patch: fix CVE-2019-1363{6,8}
* apinger: updated to the latest git revision
* speedtest-netperf: new package

4.0-beta9
---------

* golang: fix for CVE-2018-1687{3,4,5}, CVE-2019-6486
* squid: update to version 3.5.28
* foris: fix AttributeError password_set

4.0-beta8
---------

* nextcloud: updated to version 16.0.3
* mariadb: updated to version 10.4.7
* unbound: updated to version 1.9.2
* nodogsplash: updated to version 4.0.1
* libaio: updated to version 0.3.112
* libdouble-conversion: updated to version 3.1.4
* subversion: fix for CVE-2018-11782, CVE-2019-0203, CVE-2018-11803
* kernel: fix for CVE-2019-3846, CVE-2019-3900

4.0-beta7
---------

* python3: updated to version 3.6.9
* python2: updated to version 2.7.16
* python{2,3}: fix for CVE-2018-20852

4.0-beta6
---------

* Based on latest OpenWrt 18.06.4
* Fixed Foris error manifesting in network tab in some configurations
* irssi: CVE-2019-13045
* asterisk{13,15}: fix AST-2019-003

4.0-beta5
---------

* Initial support for Nextcloud setup from Foris
* Storage plugin is now part of the base installation
* Added CESNET feed with Nemea
* znc: CVE-2019-12816
* Fixed kernel panic sometimes occurring on Omnia

4.0-beta4
---------

* foris: fixed issue when English was the only language
* php7: updated to 7.2.17
* libxml2: updated to 2.9.9, fixed CVE-2018-14404
* hostapd: fixed CVE-2019-949{4,5,6,7,8,9}, CVE-2019-11555
* block-mount: fix restart of fstab service

4.0-beta3
---------

* improved netboot to support remote management
* syslog-ng service stop fix
* updater: packages removal happens now at the same time as packages installation
* fosquitto: simplified init and respawn
* knot 2.7.7
* kernel: CVE-2019-11477, CVE-2019-11478, CVE-2019-11479

4.0-beta2
---------

* New implementation of dev-detect which does not depend on Pakon (experimental)
* Fixed default encryption method for passwd from package shadow. Reset your
  system user's passwords (including root) if you set them by passwd.
* LXC fixes for systemd based hosts
* Foris: packages lists UI reworked
* Foris: improved "no link" message in WAN tab
* Netmetr: fixed initial setup
* Nextcloud: dropped duplicate Referrer-Policy and updated to 16.0.1
* Commit hash replaced with router name in banner
* Suricata updated to version 4.0.7
* kmod-usb2 is now part of base installation
* ACL enabled for BTRFS
* libxslt: CVE-2019-11068
* prosody: CVE-2018-10847
* python-urllib3: CVE-2019-9740, CVE-2019-11324

4.0-beta1
---------

* New version of updater-ng with completely rewritten network backend which
  dramatically decreases memory consumption during update.
* Fixed problem in updater-supervisor which caused updater to behave as
  deactivated even if user set it otherwise.
* Nextcloud updated to latest version (15.0.7)
* Fixed crash on time tab in Foris on devices without Wi-Fi
* switch-branch now reinstalls all packages on branch switch to mitigate problems
  when switching to and from HBD (OpenWRT master <-> OpenWRT 18.06).
* Default setting of IPv6 in Foris is now DHCPv6
* Fixed IPv6 prefix delegation in default installation
* Foris now correctly displays steps in initial setup guide
* Fix rainbow in Luci on Omnia
* Do not use ath10k-ct on Omnia
* Improved LXC support and fixes (some issues still remain)
* System logs and lograte changed to limit logs size
* Added basic support for Turris OS 3.x migration
* Python3 updated to 3.6.8
* Repository path on repo.turris.cz changed (in compatible way)
* Production addresses for CZ.NICs ODVR including DNS over TLS support

4.0-alpha5
----------

* Fixed Foris updater tab crash on new installation
* Fixed crash when Pakon was invoked with empty database
* libssl2 CVE fixes
* Mozilla IOT gateway updated to 0.6.0
* added uboot mkimage package
* Nextcloud updated to 15.0.5
* fixed some issues with peridot and sfp

4.0-alpha4
----------

* Fixed compilation of Tvheadend that was missing in alpha3
* Fixed problem with notifications containing _() if no language was installed
* atsha204 fix for potential security issue

4.0-alpha3
----------

* Added support for Mox OTP (command mox-otp)
* Fixed LEDs on Omnia (rainbow)
* SFP on Omnia can be now used by changing used device tree
* Updater-ng should now require less memory to update system
* Domains of DHCP clients in DNS were fixed
* Various packages updates and new Luci theme called Rosy

4.0-alpha2
----------

* Based on latest OpenWRT 18.06.2
* New Updater configuration (requires updater reconfiguration!)
* Packages lists cleaned up and some unmaintained ones were dropped
* New version of Foris with new backend bus based on MQTT
* Upstream versions for some primary packages were backported
* Fixed compilation for most of the packages
* And other small fixes in a lot of system utilities

4.0-alpha1
----------

* Rebased on latest OpenWRT
* Turris 1.x migrated to musl libc<|MERGE_RESOLUTION|>--- conflicted
+++ resolved
@@ -1,4 +1,3 @@
-<<<<<<< HEAD
 6.0-future
 ----------
 
@@ -9,13 +8,12 @@
 -----
 
 * Add RIPE Atlas SW probe and netdata as package lists
-=======
+
 5.1.3
 -----
 
 * Fixed issue when CA for OpenVPN was not created in some cases
 * Make factory reset on Turris Shield easier - long pressing RESET button does factory reset
->>>>>>> 3dc88e1e
 
 5.1.2
 -----
