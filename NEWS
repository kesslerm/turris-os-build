--- conflicted
+++ resolved
@@ -1,5 +1,4 @@
-<<<<<<< HEAD
-7.0
+7.0.0
 -----
 
 💥 Breaking Changes
@@ -8,7 +7,7 @@
 
 🚀 New Features
   • Dark mode in LuCI
-=======
+
 6.0.2
 -----
 
@@ -40,7 +39,6 @@
   • Some packages like wireguard were missing/renamed in upstream
    • Provide smooth transition atleast for a few packages
   • Fix compatibility script for rainbow
->>>>>>> f71cf143
 
 6.0
 -----
