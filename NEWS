<<<<<<< HEAD
5.3.0
-----

* Sentinel improvements
* Updated Nextcloud
=======
5.2.2
-----

* reForis
  * Add support for more extended Honeypot as a Service token
  * Add support in Network Interfaces for Turris 1.x routers
>>>>>>> 6a5c791b

5.2.1
-----

* reForis
  * Several bug fixes
  * Update translations
* Fixed dhparam generation for some OpenVPN server instances

5.2.0
-----

* New reForis features
  * Overview tab
  * Storage plugin with option for persistent system logs
  * Factory reset from web interface
  * Support for Honeypot as a Service (haas.nic.cz)
  * Add option to change hostname in reForis
  * Fix DHCP range configuration check
  * A few design improvements
* WebApps: New graphical design with optional dark mode
* Turris MOX: Update firmware for SDIO card
* Add RIPE Atlas SW probe, common passwords as package lists
* Automatic installation of drivers for limited amount of LTE and DVB devices

5.1.10
-----

* Fixed Python3 vulnerabilities - CVE-2021-3177 and CVE-2021-23336
* Fixed Open vSwitch vulnerability - CVE-2020-35498
* Fixed screen vulnerability - CVE-2021-26937
* Fixed BIND vulnerability - CVE-2020-8625

5.1.9
-----

* Based on the latest OpenWrt 19.07.7
  * Updated kernel to version 4.14.221
* Fixed Baron Samedit sudo vulnerability - CVE-2021-3156
* Fixed wolfSSL vulnerabilities - CVE-2021-3336 and CVE-2020-36177

5.1.8
-----

* Minor fixes in logging of dnsmasq

5.1.7
-----

* Based on the latest OpenWrt 19.07.6 version
* Security update for dnsmasq
  * Fixes DNS vulnerabilities named DNSpooq

5.1.6
-----

* Fixed possible XSS issue in Foris next query parameter.
* Fixed syslog warning in resolver dynamic domain script.

5.1.5
-----

* Based on the latest OpenWrt 19.07.5 version
* Fix for OpenVPN client when filename has multiple dots or dashes
* Fixed bug in reForis in setting up custom mail server for notifications
* Improvements regarding Data Collection in migration script from Turris OS 3.x

5.1.4
-----

* Update DNS rules based on DNS Flag Day 2020
* Fixed issue in Netboot list while using opt-in migration from Turris OS 3.x
* Several other fixes

5.1.3
-----

* Fixed issue when CA for OpenVPN was not created in some cases
* Make factory reset on Turris Shield easier - long pressing RESET button does factory reset

5.1.2
-----

* Changed priority of port forwarding for data collect firewall to not overrule user's rules.
* Fixed issue with data collect firewall logs collecting in some cases causing high system load

5.1.1
-----

* Based on the latest OpenWrt 19.07.4
  * Various security updates

5.1.0
-----

* Introduced new data collection system Sentinel
* reForis (future default web interface)
  * Now installed by default
  * Added NetMetr, OpenVPN client, and remote devices plugins
* Package lists
  * Expanded with labels and additional options
  * Added option to select alternative WiFi drivers
* Nextcloud updated to version 18
* Removed old Device Detection based on Suricata

5.0.4
-----

* Guest network on Turris MOX SDIO card is now supported

5.0.3
-----

* Updated WireGuard, Knot Resolver and Nextcloud
* Syslog-ng detect disabled IPv6 on loopback and fallback to IPv4 

5.0.2
-----

* Hotfixed OpenSSL on Turris 1.x routers
* Knot Resolver DNSSEC root key is now read only (not periodically updated)

5.0.1
-----

* Improved experimental migration from Turris OS 3.x
* Prevent updates overwrite cron configuration file
* Add possibility to backup public key for RIPE Atlas probe

5.0.0
-----

* Based on latest OpenWrt 19.07 and Linux 4.14
* New features for reForis including remote control and snapshots integration
* Add secondary DNS servers and enable TLS for Google DNS
* Replaced Vixie-cron with cronie
* Webapps: Forward to HTTPS if possible
* Updater: Drop compatibility for releases before v4.0-beta2
* MOX: I2C-1 on GPIO pinheader is now enabled

4.0.6
-----

* updater: fix packages provides and modify virtual packages behavior
* kernel: updated to version 4.14.167
* zerotier: add /etc/config/zerotier as configuration file
* avrdude: fix GPIO path building
* mbedtls: updated to version 2.16.4
  Fixes: CVE-2019-18222
* tiff: updated to version 4.1.0
  Fixes: CVE-2019-14973, CVE-2019-17546, CVE-2019-7663, CVE-2019-6128

4.0.5
-----

* Based on the latest OpenWrt 18.06.6
* kernel: update to version 4.14.162
* python3: update to version 3.6.10
* wget: fix CVE-2019-5953
* unbound: update to version 1.9.6
* php7: update to version 7.2.26
  Fixes: CVE-2019-11044, CVE-2019-11045, CVE-2019-11046, CVE-2019-11047, CVE-2019-11050
* nano: update to version 4.7
* openssl: update to version 1.0.2u
* bird: update to version 1.6.8
* reforis: update to the latest development version, adds openvpn-plugin
* ffmpeg: update to version 4.0.5
  Fixes: CVE-2019-12730, CVE-2019-17539, CVE-2019-17542
* e2fsprogs: fix CVE-2019-5094
* christmas: removed from default installation

4.0.4
-----

* Not found

4.0.3
-----

* Merry Christmas!
🔔🔔🔔
* kernel: updated to version 4.14.158
* foris-controller-subordinates-module: limit custom name length
* tvheadend: ensure the first setup works
* libvpx: fix CVE-2019-9232, CVE-2019-9325, CVE-2019-9371, CVE-2019-9433
* git: updated to version 2.16.6, fix multiple CVEs

4.0.2
-----

* Based on the latest OpenWrt 18.06.5
* added missing hardening package list
* fixed autodetection of router address in Foris OpenVPN
* irssi: updated to version 1.2.2, fix CVE-2019-15717
* sudo: updated to version 1.8.28p1, fix CVE-2019-14287
* bind: updated to version 9.11.13, fix CVE-2019-6477
* openldap: updated to version 2.4.48, fix CVE-2019-13565
* kernel: updated to version 4.14.156
* libpcap: updated to version 1.9.1, fix CVE-2019-1516{1,2,3,4,5}
* tcpdump: updated to version 4.9.3, fix multiple CVEs
* python: updated to version 2.7.17
* php7: updated to version 7.2.25, fix CVE-2019-11043, CVE-2019-11042
* mariadb: updated to version 10.4.10, fix CVE-2019-2974, CVE-2019-2938
* foris: updated to version 100.6
* foris-controller: updated to version 1.0.6
* python[3]-cryptography: fix CVE-2018-10903
* ustream-ssl: CVE-2019-5101, CVE-2019-5102
* unbound: updated to version 1.9.5, fix CVE-2019-18934
* haproxy: updated to version 1.8.23, fix CVE-2019-19330
* lxc: fix CVE-2019-5736
* tor: updated to version 4.1.6
* nano: updated to version 4.6
* libiconv: updated to version 1.16
* enable RTC NVMEM access for Turris 1.x
* luci-compat, lmdb: new packages

4.0.1
-----

* include eeprom drive in Omnia medkits (used in some tests)
* fix reForis dependencies
* expat: updated to version 2.2.9, fix CVE-2018-20843, CVE-2019-15903
* python[2,3]: fix CVE-2019-16056, CVE-2019-16935
* libgcrypt: fix CVE-2019-13627
* mosquitto: updated to version 1.5.9, fix CVE-2019-11779
* python-crypto: fix CVE-2013-7459 and CVE-2018-6594
* security fix for Foris translation
* unbound: update to version 1.9.4, fix CVE-2019-16866
* haveged: update to version 1.9.8
* nextcloud: update to version 16.0.5
* nano: update to version 4.5
* python3-pip: fix shebang

4.0
---

* experimental support for multiple drives in storage plugin
* hostapd: fix CVE-2019-16275
* zmq: fix CVE-2019-13132
* django: updated to version 1.8.19, fix CVE-2018-753{6,7}

4.0-beta11
----------

* mariadb: updated to version 10.4.8

4.0-beta10
----------

* haveged: updated to version 1.9.6
* keepalived: update to version 1.4.5, fix CVE-2018-19115
* lighttpd: updated to version 1.4.54, fix CVE-2019-11072
* libarchive: updated to version 3.4.0, multiple CVE fixes
* bind: updated to version 9.11.10, multiple CVE fixes
* dovecot: updated to version 2.2.36.4, fix CVE-2019-7524
* pigeonhole: updated to version 0.4.24.2, fix CVE-2019-11500
* nano: updated to version 4.4
* unbound: updated to version 1.9.3
* nextcloud: updated to version 16.0.4
* bzip2: fix CVE-2019-12900
* wget: fix CVE-2018-20483
* wolfssl: fix CVE-2018-16870, CVE-2019-13628
* iptables: fix CVE-2019-11360
* tar: fix CVE-2018-20482, CVE-2019-9923
* musl: fix CVE-2019-14697
* patch: fix CVE-2019-1363{6,8}
* apinger: updated to the latest git revision
* speedtest-netperf: new package

4.0-beta9
---------

* golang: fix for CVE-2018-1687{3,4,5}, CVE-2019-6486
* squid: update to version 3.5.28
* foris: fix AttributeError password_set

4.0-beta8
---------

* nextcloud: updated to version 16.0.3
* mariadb: updated to version 10.4.7
* unbound: updated to version 1.9.2
* nodogsplash: updated to version 4.0.1
* libaio: updated to version 0.3.112
* libdouble-conversion: updated to version 3.1.4
* subversion: fix for CVE-2018-11782, CVE-2019-0203, CVE-2018-11803
* kernel: fix for CVE-2019-3846, CVE-2019-3900

4.0-beta7
---------

* python3: updated to version 3.6.9
* python2: updated to version 2.7.16
* python{2,3}: fix for CVE-2018-20852

4.0-beta6
---------

* Based on latest OpenWrt 18.06.4
* Fixed Foris error manifesting in network tab in some configurations
* irssi: CVE-2019-13045
* asterisk{13,15}: fix AST-2019-003

4.0-beta5
---------

* Initial support for Nextcloud setup from Foris
* Storage plugin is now part of the base installation
* Added CESNET feed with Nemea
* znc: CVE-2019-12816
* Fixed kernel panic sometimes occurring on Omnia

4.0-beta4
---------

* foris: fixed issue when English was the only language
* php7: updated to 7.2.17
* libxml2: updated to 2.9.9, fixed CVE-2018-14404
* hostapd: fixed CVE-2019-949{4,5,6,7,8,9}, CVE-2019-11555
* block-mount: fix restart of fstab service

4.0-beta3
---------

* improved netboot to support remote management
* syslog-ng service stop fix
* updater: packages removal happens now at the same time as packages installation
* fosquitto: simplified init and respawn
* knot 2.7.7
* kernel: CVE-2019-11477, CVE-2019-11478, CVE-2019-11479

4.0-beta2
---------

* New implementation of dev-detect which does not depend on Pakon (experimental)
* Fixed default encryption method for passwd from package shadow. Reset your
  system user's passwords (including root) if you set them by passwd.
* LXC fixes for systemd based hosts
* Foris: packages lists UI reworked
* Foris: improved "no link" message in WAN tab
* Netmetr: fixed initial setup
* Nextcloud: dropped duplicate Referrer-Policy and updated to 16.0.1
* Commit hash replaced with router name in banner
* Suricata updated to version 4.0.7
* kmod-usb2 is now part of base installation
* ACL enabled for BTRFS
* libxslt: CVE-2019-11068
* prosody: CVE-2018-10847
* python-urllib3: CVE-2019-9740, CVE-2019-11324

4.0-beta1
---------

* New version of updater-ng with completely rewritten network backend which
  dramatically decreases memory consumption during update.
* Fixed problem in updater-supervisor which caused updater to behave as
  deactivated even if user set it otherwise.
* Nextcloud updated to latest version (15.0.7)
* Fixed crash on time tab in Foris on devices without Wi-Fi
* switch-branch now reinstalls all packages on branch switch to mitigate problems
  when switching to and from HBD (OpenWRT master <-> OpenWRT 18.06).
* Default setting of IPv6 in Foris is now DHCPv6
* Fixed IPv6 prefix delegation in default installation
* Foris now correctly displays steps in initial setup guide
* Fix rainbow in Luci on Omnia
* Do not use ath10k-ct on Omnia
* Improved LXC support and fixes (some issues still remain)
* System logs and lograte changed to limit logs size
* Added basic support for Turris OS 3.x migration
* Python3 updated to 3.6.8
* Repository path on repo.turris.cz changed (in compatible way)
* Production addresses for CZ.NICs ODVR including DNS over TLS support

4.0-alpha5
----------

* Fixed Foris updater tab crash on new installation
* Fixed crash when Pakon was invoked with empty database
* libssl2 CVE fixes
* Mozilla IOT gateway updated to 0.6.0
* added uboot mkimage package
* Nextcloud updated to 15.0.5
* fixed some issues with peridot and sfp

4.0-alpha4
----------

* Fixed compilation of Tvheadend that was missing in alpha3
* Fixed problem with notifications containing _() if no language was installed
* atsha204 fix for potential security issue

4.0-alpha3
----------

* Added support for Mox OTP (command mox-otp)
* Fixed LEDs on Omnia (rainbow)
* SFP on Omnia can be now used by changing used device tree
* Updater-ng should now require less memory to update system
* Domains of DHCP clients in DNS were fixed
* Various packages updates and new Luci theme called Rosy

4.0-alpha2
----------

* Based on latest OpenWRT 18.06.2
* New Updater configuration (requires updater reconfiguration!)
* Packages lists cleaned up and some unmaintained ones were dropped
* New version of Foris with new backend bus based on MQTT
* Upstream versions for some primary packages were backported
* Fixed compilation for most of the packages
* And other small fixes in a lot of system utilities

4.0-alpha1
----------

* Rebased on latest OpenWRT
* Turris 1.x migrated to musl libc<|MERGE_RESOLUTION|>--- conflicted
+++ resolved
@@ -1,17 +1,15 @@
-<<<<<<< HEAD
 5.3.0
 -----
 
 * Sentinel improvements
 * Updated Nextcloud
-=======
+
 5.2.2
 -----
 
 * reForis
   * Add support for more extended Honeypot as a Service token
   * Add support in Network Interfaces for Turris 1.x routers
->>>>>>> 6a5c791b
 
 5.2.1
 -----
