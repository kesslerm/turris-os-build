--- conflicted
+++ resolved
@@ -1,4 +1,3 @@
-<<<<<<< HEAD
 6.0-alpha3
 -----
 
@@ -31,7 +30,7 @@
 
 📦️ Other Changes
   • Obsolete SIDN package feed dropped
-=======
+
 5.4.3
 -----
 
@@ -41,7 +40,6 @@
 📌 Updates
   • Kernel to version 4.14.292
   • Knot Resolver to version 5.5.2
->>>>>>> fd9741fe
 
 5.4.2
 -----
