<<<<<<< HEAD
6.0
-----

* Based on the latest OpenWrt 21.02.1 release
  * LTS Kernel 5.4
  * LuCI supports L2 and L3 configuration
* Foris removed (use reForis exclusively now)
* Turris Auth (login gateway)
=======
5.3.6
-----

* Updated kernel to version 4.14.266
* Updated unbound, fosquitto, foris-forwarder
* Security fixes
  * tcpdump
  * mbedtls
  * hostapd
>>>>>>> 691e7b7b

5.3.5
-----

* Updated kernel to version 4.14.264
* Updated several packages such as Knot Resolver, nano
* Additional fix for RTC on Turris 1.x routers
* Security fixes
  * Prosody
  * uriparser
  * lighttpd
  * ruby
  * nss

5.3.4
-----

* Updated kernel to version 4.14.262
* Updated mac80211 to version 4.19.221
* Updated several packages such as zsh, domoticz
* Fixed RTC issue on Turris 1.x routers
* Fixed remote storages in schnapps
* Fixed initial SFP configuration for Turris MOX
* Security fixes
  * PostgreSQL
  * c-ares

5.3.3
-----

* Fixed network configuration in medkit for Turris Shield
* Updated Knot Resolver

5.3.2
-----

* Various fixes for migration from Turris OS 3.x
* Security fixes
  * MariaDB
  * icu
* Updated Knot Resolver, Unbound, and others

5.3.1
-----

* reForis
  * Several bug fixes
  * Updated translations
* Security fixes
  * ffmpeg
* Updated Knot Resolver and lighttpd

5.3.0
-----

* Sentinel improvements
* Foris and reForis starts on demand
* Updated Nextcloud

5.2.7
-----

* Updated kernel and fixed mac80211 vulnerability - CVE-2020-3702
* Fixed git vulnerability - CVE-2021-21300
* Fixed BIND vulnerability - CVE-2021-25218
* Fixed tor vulnerabilities - CVE-2021-34548, CVE-2021-34549, and CVE-2021-34550
* Fixed HAProxy vulnerability - CVE-2021-40346
* Security updates for irssi, python3
* Re-add systemd workaround for LXC

5.2.6
-----

* Bring back https-dns-proxy for Turris MOX
* Security fixes
  * OpenSSL
  * file
  * tar
  * mc
  * apr

5.2.5
-----

* Based on the latest OpenWrt 19.07.8
  * Updated kernel to version 4.14.241

5.2.4
-----

* Fixed downloading LXC images
* Security fixes
  * Python 3
  * Candela Tech (ath10k-ct) drivers
  * MariaDB
  * Apache2

5.2.3
-----

* Fixed Nextcloud installation in Web UI
* Fixed AppStore in Nextcloud

5.2.2
-----

* reForis
  * Add support for more extended Honeypot as a Service token
  * Add support in Network Interfaces for Turris 1.x routers

5.2.1
-----

* reForis
  * Several bug fixes
  * Update translations
* Fixed dhparam generation for some OpenVPN server instances

5.2.0
-----

* New reForis features
  * Overview tab
  * Storage plugin with option for persistent system logs
  * Factory reset from web interface
  * Support for Honeypot as a Service (haas.nic.cz)
  * Add option to change hostname in reForis
  * Fix DHCP range configuration check
  * A few design improvements
* WebApps: New graphical design with optional dark mode
* Turris MOX: Update firmware for SDIO card
* Add RIPE Atlas SW probe, common passwords as package lists
* Automatic installation of drivers for limited amount of LTE and DVB devices

5.1.10
-----

* Fixed Python3 vulnerabilities - CVE-2021-3177 and CVE-2021-23336
* Fixed Open vSwitch vulnerability - CVE-2020-35498
* Fixed screen vulnerability - CVE-2021-26937
* Fixed BIND vulnerability - CVE-2020-8625

5.1.9
-----

* Based on the latest OpenWrt 19.07.7
  * Updated kernel to version 4.14.221
* Fixed Baron Samedit sudo vulnerability - CVE-2021-3156
* Fixed wolfSSL vulnerabilities - CVE-2021-3336 and CVE-2020-36177

5.1.8
-----

* Minor fixes in logging of dnsmasq

5.1.7
-----

* Based on the latest OpenWrt 19.07.6 version
* Security update for dnsmasq
  * Fixes DNS vulnerabilities named DNSpooq

5.1.6
-----

* Fixed possible XSS issue in Foris next query parameter.
* Fixed syslog warning in resolver dynamic domain script.

5.1.5
-----

* Based on the latest OpenWrt 19.07.5 version
* Fix for OpenVPN client when filename has multiple dots or dashes
* Fixed bug in reForis in setting up custom mail server for notifications
* Improvements regarding Data Collection in migration script from Turris OS 3.x

5.1.4
-----

* Update DNS rules based on DNS Flag Day 2020
* Fixed issue in Netboot list while using opt-in migration from Turris OS 3.x
* Several other fixes

5.1.3
-----

* Fixed issue when CA for OpenVPN was not created in some cases
* Make factory reset on Turris Shield easier - long pressing RESET button does factory reset

5.1.2
-----

* Changed priority of port forwarding for data collect firewall to not overrule user's rules.
* Fixed issue with data collect firewall logs collecting in some cases causing high system load

5.1.1
-----

* Based on the latest OpenWrt 19.07.4
  * Various security updates

5.1.0
-----

* Introduced new data collection system Sentinel
* reForis (future default web interface)
  * Now installed by default
  * Added NetMetr, OpenVPN client, and remote devices plugins
* Package lists
  * Expanded with labels and additional options
  * Added option to select alternative WiFi drivers
* Nextcloud updated to version 18
* Removed old Device Detection based on Suricata

5.0.4
-----

* Guest network on Turris MOX SDIO card is now supported

5.0.3
-----

* Updated WireGuard, Knot Resolver and Nextcloud
* Syslog-ng detect disabled IPv6 on loopback and fallback to IPv4 

5.0.2
-----

* Hotfixed OpenSSL on Turris 1.x routers
* Knot Resolver DNSSEC root key is now read only (not periodically updated)

5.0.1
-----

* Improved experimental migration from Turris OS 3.x
* Prevent updates overwrite cron configuration file
* Add possibility to backup public key for RIPE Atlas probe

5.0.0
-----

* Based on latest OpenWrt 19.07 and Linux 4.14
* New features for reForis including remote control and snapshots integration
* Add secondary DNS servers and enable TLS for Google DNS
* Replaced Vixie-cron with cronie
* Webapps: Forward to HTTPS if possible
* Updater: Drop compatibility for releases before v4.0-beta2
* MOX: I2C-1 on GPIO pinheader is now enabled

4.0.6
-----

* updater: fix packages provides and modify virtual packages behavior
* kernel: updated to version 4.14.167
* zerotier: add /etc/config/zerotier as configuration file
* avrdude: fix GPIO path building
* mbedtls: updated to version 2.16.4
  Fixes: CVE-2019-18222
* tiff: updated to version 4.1.0
  Fixes: CVE-2019-14973, CVE-2019-17546, CVE-2019-7663, CVE-2019-6128

4.0.5
-----

* Based on the latest OpenWrt 18.06.6
* kernel: update to version 4.14.162
* python3: update to version 3.6.10
* wget: fix CVE-2019-5953
* unbound: update to version 1.9.6
* php7: update to version 7.2.26
  Fixes: CVE-2019-11044, CVE-2019-11045, CVE-2019-11046, CVE-2019-11047, CVE-2019-11050
* nano: update to version 4.7
* openssl: update to version 1.0.2u
* bird: update to version 1.6.8
* reforis: update to the latest development version, adds openvpn-plugin
* ffmpeg: update to version 4.0.5
  Fixes: CVE-2019-12730, CVE-2019-17539, CVE-2019-17542
* e2fsprogs: fix CVE-2019-5094
* christmas: removed from default installation

4.0.4
-----

* Not found

4.0.3
-----

* Merry Christmas!
🔔🔔🔔
* kernel: updated to version 4.14.158
* foris-controller-subordinates-module: limit custom name length
* tvheadend: ensure the first setup works
* libvpx: fix CVE-2019-9232, CVE-2019-9325, CVE-2019-9371, CVE-2019-9433
* git: updated to version 2.16.6, fix multiple CVEs

4.0.2
-----

* Based on the latest OpenWrt 18.06.5
* added missing hardening package list
* fixed autodetection of router address in Foris OpenVPN
* irssi: updated to version 1.2.2, fix CVE-2019-15717
* sudo: updated to version 1.8.28p1, fix CVE-2019-14287
* bind: updated to version 9.11.13, fix CVE-2019-6477
* openldap: updated to version 2.4.48, fix CVE-2019-13565
* kernel: updated to version 4.14.156
* libpcap: updated to version 1.9.1, fix CVE-2019-1516{1,2,3,4,5}
* tcpdump: updated to version 4.9.3, fix multiple CVEs
* python: updated to version 2.7.17
* php7: updated to version 7.2.25, fix CVE-2019-11043, CVE-2019-11042
* mariadb: updated to version 10.4.10, fix CVE-2019-2974, CVE-2019-2938
* foris: updated to version 100.6
* foris-controller: updated to version 1.0.6
* python[3]-cryptography: fix CVE-2018-10903
* ustream-ssl: CVE-2019-5101, CVE-2019-5102
* unbound: updated to version 1.9.5, fix CVE-2019-18934
* haproxy: updated to version 1.8.23, fix CVE-2019-19330
* lxc: fix CVE-2019-5736
* tor: updated to version 4.1.6
* nano: updated to version 4.6
* libiconv: updated to version 1.16
* enable RTC NVMEM access for Turris 1.x
* luci-compat, lmdb: new packages

4.0.1
-----

* include eeprom drive in Omnia medkits (used in some tests)
* fix reForis dependencies
* expat: updated to version 2.2.9, fix CVE-2018-20843, CVE-2019-15903
* python[2,3]: fix CVE-2019-16056, CVE-2019-16935
* libgcrypt: fix CVE-2019-13627
* mosquitto: updated to version 1.5.9, fix CVE-2019-11779
* python-crypto: fix CVE-2013-7459 and CVE-2018-6594
* security fix for Foris translation
* unbound: update to version 1.9.4, fix CVE-2019-16866
* haveged: update to version 1.9.8
* nextcloud: update to version 16.0.5
* nano: update to version 4.5
* python3-pip: fix shebang

4.0
---

* experimental support for multiple drives in storage plugin
* hostapd: fix CVE-2019-16275
* zmq: fix CVE-2019-13132
* django: updated to version 1.8.19, fix CVE-2018-753{6,7}

4.0-beta11
----------

* mariadb: updated to version 10.4.8

4.0-beta10
----------

* haveged: updated to version 1.9.6
* keepalived: update to version 1.4.5, fix CVE-2018-19115
* lighttpd: updated to version 1.4.54, fix CVE-2019-11072
* libarchive: updated to version 3.4.0, multiple CVE fixes
* bind: updated to version 9.11.10, multiple CVE fixes
* dovecot: updated to version 2.2.36.4, fix CVE-2019-7524
* pigeonhole: updated to version 0.4.24.2, fix CVE-2019-11500
* nano: updated to version 4.4
* unbound: updated to version 1.9.3
* nextcloud: updated to version 16.0.4
* bzip2: fix CVE-2019-12900
* wget: fix CVE-2018-20483
* wolfssl: fix CVE-2018-16870, CVE-2019-13628
* iptables: fix CVE-2019-11360
* tar: fix CVE-2018-20482, CVE-2019-9923
* musl: fix CVE-2019-14697
* patch: fix CVE-2019-1363{6,8}
* apinger: updated to the latest git revision
* speedtest-netperf: new package

4.0-beta9
---------

* golang: fix for CVE-2018-1687{3,4,5}, CVE-2019-6486
* squid: update to version 3.5.28
* foris: fix AttributeError password_set

4.0-beta8
---------

* nextcloud: updated to version 16.0.3
* mariadb: updated to version 10.4.7
* unbound: updated to version 1.9.2
* nodogsplash: updated to version 4.0.1
* libaio: updated to version 0.3.112
* libdouble-conversion: updated to version 3.1.4
* subversion: fix for CVE-2018-11782, CVE-2019-0203, CVE-2018-11803
* kernel: fix for CVE-2019-3846, CVE-2019-3900

4.0-beta7
---------

* python3: updated to version 3.6.9
* python2: updated to version 2.7.16
* python{2,3}: fix for CVE-2018-20852

4.0-beta6
---------

* Based on latest OpenWrt 18.06.4
* Fixed Foris error manifesting in network tab in some configurations
* irssi: CVE-2019-13045
* asterisk{13,15}: fix AST-2019-003

4.0-beta5
---------

* Initial support for Nextcloud setup from Foris
* Storage plugin is now part of the base installation
* Added CESNET feed with Nemea
* znc: CVE-2019-12816
* Fixed kernel panic sometimes occurring on Omnia

4.0-beta4
---------

* foris: fixed issue when English was the only language
* php7: updated to 7.2.17
* libxml2: updated to 2.9.9, fixed CVE-2018-14404
* hostapd: fixed CVE-2019-949{4,5,6,7,8,9}, CVE-2019-11555
* block-mount: fix restart of fstab service

4.0-beta3
---------

* improved netboot to support remote management
* syslog-ng service stop fix
* updater: packages removal happens now at the same time as packages installation
* fosquitto: simplified init and respawn
* knot 2.7.7
* kernel: CVE-2019-11477, CVE-2019-11478, CVE-2019-11479

4.0-beta2
---------

* New implementation of dev-detect which does not depend on Pakon (experimental)
* Fixed default encryption method for passwd from package shadow. Reset your
  system user's passwords (including root) if you set them by passwd.
* LXC fixes for systemd based hosts
* Foris: packages lists UI reworked
* Foris: improved "no link" message in WAN tab
* Netmetr: fixed initial setup
* Nextcloud: dropped duplicate Referrer-Policy and updated to 16.0.1
* Commit hash replaced with router name in banner
* Suricata updated to version 4.0.7
* kmod-usb2 is now part of base installation
* ACL enabled for BTRFS
* libxslt: CVE-2019-11068
* prosody: CVE-2018-10847
* python-urllib3: CVE-2019-9740, CVE-2019-11324

4.0-beta1
---------

* New version of updater-ng with completely rewritten network backend which
  dramatically decreases memory consumption during update.
* Fixed problem in updater-supervisor which caused updater to behave as
  deactivated even if user set it otherwise.
* Nextcloud updated to latest version (15.0.7)
* Fixed crash on time tab in Foris on devices without Wi-Fi
* switch-branch now reinstalls all packages on branch switch to mitigate problems
  when switching to and from HBD (OpenWRT master <-> OpenWRT 18.06).
* Default setting of IPv6 in Foris is now DHCPv6
* Fixed IPv6 prefix delegation in default installation
* Foris now correctly displays steps in initial setup guide
* Fix rainbow in Luci on Omnia
* Do not use ath10k-ct on Omnia
* Improved LXC support and fixes (some issues still remain)
* System logs and lograte changed to limit logs size
* Added basic support for Turris OS 3.x migration
* Python3 updated to 3.6.8
* Repository path on repo.turris.cz changed (in compatible way)
* Production addresses for CZ.NICs ODVR including DNS over TLS support

4.0-alpha5
----------

* Fixed Foris updater tab crash on new installation
* Fixed crash when Pakon was invoked with empty database
* libssl2 CVE fixes
* Mozilla IOT gateway updated to 0.6.0
* added uboot mkimage package
* Nextcloud updated to 15.0.5
* fixed some issues with peridot and sfp

4.0-alpha4
----------

* Fixed compilation of Tvheadend that was missing in alpha3
* Fixed problem with notifications containing _() if no language was installed
* atsha204 fix for potential security issue

4.0-alpha3
----------

* Added support for Mox OTP (command mox-otp)
* Fixed LEDs on Omnia (rainbow)
* SFP on Omnia can be now used by changing used device tree
* Updater-ng should now require less memory to update system
* Domains of DHCP clients in DNS were fixed
* Various packages updates and new Luci theme called Rosy

4.0-alpha2
----------

* Based on latest OpenWRT 18.06.2
* New Updater configuration (requires updater reconfiguration!)
* Packages lists cleaned up and some unmaintained ones were dropped
* New version of Foris with new backend bus based on MQTT
* Upstream versions for some primary packages were backported
* Fixed compilation for most of the packages
* And other small fixes in a lot of system utilities

4.0-alpha1
----------

* Rebased on latest OpenWRT
* Turris 1.x migrated to musl libc<|MERGE_RESOLUTION|>--- conflicted
+++ resolved
@@ -1,4 +1,3 @@
-<<<<<<< HEAD
 6.0
 -----
 
@@ -7,7 +6,7 @@
   * LuCI supports L2 and L3 configuration
 * Foris removed (use reForis exclusively now)
 * Turris Auth (login gateway)
-=======
+
 5.3.6
 -----
 
@@ -17,7 +16,6 @@
   * tcpdump
   * mbedtls
   * hostapd
->>>>>>> 691e7b7b
 
 5.3.5
 -----
