<<<<<<< HEAD
8.0.0-future
-----

💥 Breaking Changes
  • Based on the latest OpenWrt master branch

=======
>>>>>>> 78a35a94
7.0.0
-----

💥 Breaking Changes
  • Based on the latest OpenWrt 22.03.3 release
    • moving from iptables to nftables

🚀 New Features
  • Dark mode in LuCI

<<<<<<< HEAD
=======
6.3.3
-----

🚀 New Features
  • schnapps: add update-factory command to update the factory snapshot

🐛 Bug Fixes
  • schnapps: better handling of invalid arguments
  • Linux kernel: backport fix for random crashes on Turris Omnia
  • foris-controller: unify reporting of lease timeout for IPv4 and IPv6

📌 Updates
  • Linux kernel updated to 5.15.110 (MOX, Omnia) and 5.10.179 (Turris 1.x)

>>>>>>> 78a35a94
6.3.2
-----

🚀 New Features
  • diagnostics: report files which have been changed compared to the package, but are not meant to be mutable

🐛 Bug Fixes
  • foris-controller-librespeed-module: fix reading data_dir from UCI

📌 Updates
  • updater-ng: update to 70.2.0
  • OpenSSL: fix CVE-2023-464 and CVE-2023-465

6.3.1
-----

🐛 Bug Fixes
  • Not requesting LibreSpeed on Turris OS 1.x when Netmetr is enabled

6.3.0
-----

🚀 New Features
  • Syncthing and Transmission WebApps now use Turris Auth
  • Enabled multiple speed optimizations on Turris Omnia and Turris MOX
  • LibreSpeed reForis plugin for measuring network speed replacing Netmetr

🐛 Bug Fixes
  • Fixed webfinger support in Nextcloud
  • Fixed QoS for guest network
  • Notifications now correctly report reboot date at the end of the month
  • Hide incompatible packages from reForis on Turris 1.x

📌 Updates
  • Linux kernel updated to 5.15.96 (MOX, Omnia) and 5.10.170 (Turris 1.x)
  • Nextcloud updated to 24.0.9
  • Sentinel Common Passwords updated for Q1 2023

6.2.4
-----

📌 Updates
  • BIND updated to 9.18.11 (security update)
  • OpenSSL updated to 1.1.1t (security update)

6.2.3
-----

🐛 Bug Fixes
  • Fixed reForis LAN page when fetching DHCPv6 lease fails
  • Fixed Syncthing dashboard entry design to be more in line with other entries

📌 Updates
  • Sentinel Proxy updated to 2.1.0
  • Knot Resolver updated to 5.6.0 (security update)
  • git updated to 2.34.6 (security update)
  • Linux kernel updated to 5.15.89 and 5.10.164

6.2.2
-----

🐛 Bug Fixes
  • Fixed USB 3 port on Turris MOX module A
  • Fixed SDIO card for Turris MOX

📌 Updates
  • Updater-ng updated to version 70.1.0
  • RIPE Atlas Software Probe updated to 5080

6.2.1
-----

🐛 Bug Fixes
  • Fixed reForis LAN page issue with missing DHCPv6 leases

6.2.0
-----

🚀 New Features
  • Redesigned WebApps
  • Syncthing integration

📌 Updates
  • Linux kernel updated to 5.15.86
  • Bind updated to version 9.18.10

6.1.0
-----

💥 Breaking Changes
  • Linux kernel on Turris 1.X updated from 5.10 to 5.15
  • Nextcloud now uses PHP 8
  • PHP 8 doc_root changed to /srv/www

🚀 New Features
  • VLAN support for WAN interface in reForis
  • Credentials (username, password) support in OpenVPN reForis client
  • Improved support for PHP 8
     • performance tweaks and added support for lighttpd

🐛 Bug Fixes
  • Fixed automatic Nextcloud updates without user approval in the UI
  • Fixed Turris Netboot to work with Turris OS 6
  • Fixed Rainbow not saving brightness when set with the button

📌 Updates
  • Nextcloud updated to 23.0.11
  • Snowflake updated to 2.4.1
  • Python3 updated to 3.9.16

6.0.4
-----

💥 Breaking Changes
  • Dropped packages for old ISDN4Linux

🚀 New Features
  • Added 10k passwords from Turris Sentinel to common passwords
  • Added packages for LibreSpeed
  • Added package Snowflake
  • Added firmware package for AsiaRF AW7916-NPD
  • Added branch name to automatic snapshots

🐛 Bug Fixes
  • Fixed network diagnostics module
  • Fixed lighttpd module for rrdtool
  • Fixed inaccessible router through hostname when a client didn't send its hostname
  • Fixed crashing Sentinel FWLogs

📌 Updates
  • Christmas updated to be working with recent LEDs change
  • Linux kernel updated to 5.15.82 and 5.10.158
  • PHP7 updated to 7.4.33
  • PHP8 updated to version 8.0.25
  • OpenSSL updated to 1.1.1s
  • wolfSSL updated to 5.5.3 (CVE 2022-42905)
  • SQLite3 updated to 3.40.0
  • cronie updated to 1.6.1
  • golang: updated to 1.18.9

6.0.3
-----

🚀 New Features
  • Added SFP and OpenVPN modules for diagnostics

📌 Updates
  • rainbow updated to version 0.1.3
  • syncthing updated to version 1.19.2
  • golang updated to version 1.18.8
  • Linux kernel updated to 5.15.78 and 5.10.154

📦️ Other Changes
  • Switch to performance governor by default

6.0.2
-----

🚀 New Features
  • Added SSL variants for zabbix

📌 Updates
  • Updater-ng updated to 70.0.2
  • Rainbow updated to 0.1.2
  • Unbound updated to 1.17.0
  • igmpproxy updated to 0.3
  • tailscale updated to 1.24.2
  • uriparser updated to 0.9.7

🐛 Bug Fixes
  • Adjust path for tar in maintain-config-backup script
  • Fixed missing icon in reForis menu for Nextcloud plugin
  • Fixed collisions in ffmpeg packages
  • Fixed collisions in pulseaudio packages
  • Fixed collisions between ttyd and mosquitto packages
  • Fixed kmod-ipt-nathelper-rtsp package with Linux kernel 5.15
  • Fixed initial user creation for Nextcloud
  • Fixed Turris Diagnostics webs for Turris Shield

📦️ Other Changes
  • Foris backend for old data collection system uCollect was removed

6.0.1
-----

🚀 New Features
  • Added standalone snapshots web

📌 Updates
  • Python3 updated to 3.9.15 

🐛 Bug Fixes
  • Fixed link for morce in package lists
  • Some packages like wireguard were missing/renamed in upstream
   • Provide smooth transition atleast for a few packages
  • Fix compatibility script for rainbow

6.0
-----

💥 Breaking Changes
  • Based on the latest OpenWrt 21.02.5 release
    • LuCI supports L2 and L3 configuration
  • LTS kernel 5.15
  • Foris removed (use reForis exclusively now)
  • Lighttpd uses number prefixes for configuration files to ensure a predictable order

🚀 New Features
  • Morce (integrated IDS)
  • reForis Nextcloud plugin
  • Wi-Fi 6 cards supported
  • Turris Auth (login gateway)
  • PaKon moved to a separate page
  • New LEDs driver for all routers
  • Dashboard in LuCI
  • NetMetr supports measurement with IPv6 address
  • Improved support for Turris 1.x routers
    • New Device Tree
    • PowerPC SPE utilized – should improve performance
    • Knot Resolver by default

🐛 Bug Fixes
  • Allow managing interfaces in reForis for Turris 1.x
  • Fixed Ethernet ports numbering for Turris MOX in reForis

📌 Updates
  • Python version 3.7 ➔ 3.9
  • Lighttpd version ➔ 1.4.67
  • Nextcloud version ➔ 22.2.10

📦️ Other Changes
  • Obsolete SIDN package feed dropped

5.4.4
-----

📌 Updates
  • Kernel to version 4.14.294
  • Knot Resolver to version 5.5.3 (CVE-2022-40188)
  • Unbound to version 1.16.3 (CVE-2022-3204)
  • BIND to version 9.16.33 (CVE-2022-2795, CVE-2022-3080, CVE-2022-38177, CVE-2022-38178) 

5.4.3
-----

🐛 Bug Fixes
  • Fixed permission denied while installing packages

📌 Updates
  • Kernel to version 4.14.292
  • Knot DNS to version 3.1.7
  • Knot Resolver to version 5.5.2
  • syslog-ng to version 3.38.1

5.4.2
-----

🐛 Bug Fixes
  • Fixed collision with libgd
  • Fixed collision with vim

📌 Updates
  • Kernel to version 4.14.291

5.4.1
-----

🐛 Bug Fixes
  • Fixed Unicode support in BusyBox
  • Fixed showing Turris OS versioning mismatch

📌 Updates
  • zlib to version 1.2.12

5.4.0
-----

💥 Breaking changes
  • PHP update to version 7.4

🚀 New Features
  • Timezone in email notifications

🐛 Bug Fixes
  • reForis fix session handling when time is wrong

📌 Updates
  • Nextcloud to version 21.0.9
  • Unbound to version 1.16.2
  • Kernel to version 4.14.290

5.3.11
-----

* Updated kernel to version 4.14.287
* Updated Knot Resolver to version 5.5.1
* Updated unbound to version 1.16.1
* Updated syslog-ng to version 3.37.1
* Updated bird2 to version 2.0.10
* Updated bind to version 9.16.30
* Updated wireguard to version 1.0.20220627
* Dropped moonjit in favor of upstream luajit package
* Improvement for switch-branch to prevent downgrades
* Fixed removing directories with local opkg install
* Security fixes
  * netatalk
  * FFmpeg
  * libxml2
  * OpenSSL
  * beep

5.3.10
-----

* Added Sentinel device token in reForis
* Added PHY drivers for Turris 1.x routers
* Updated USB device database
* Updated RIPE Atlas SW probe
* Updated kernel to version 4.14.280
* Security fixes
  * ecdsautils
  * postgresql

5.3.9
-----

* Based on the latest OpenWrt 19.07.10
* Added SANE drivers
* Fixed expiration time for static leases in reForis
* Fixed Turris 1.x specific issue regarding interfaces management in reForis
* Updated ffmpeg to version 4.2.6 and added more decoders (fixes CVE-2020-22027)
* Updated BIND to version 9.16.28
* Updated Knot Resolver to version 5.5.0
* Updated kernel to version 4.14.277
* Security fixes
  * wolfSSL
  * Zabbix
  * ruby

5.3.8
-----

* Updated kernel to version 4.14.275
* Multiple fixes for Turris 1.x routers
  * Fixed Foris Controller with a single Wi-Fi card
  * Force read-write to microSD card slot
* Updated OUI database for MAC addresses

5.3.7
-----

* Updated kernel to version 4.14.274
* Sentinel improvements
* Updated syslog-ng
* Fixed switch-branch and listing versions
* Security fixes
  * bind
  * OpenSSL
  * zlib
  * python3

5.3.6
-----

* Based on the latest OpenWrt 19.07.9
* Updated kernel to version 4.14.269
* Updated unbound, fosquitto, foris-forwarder
* Security fixes
  * tcpdump
  * MbedTLS
  * hostapd
  * wolfSSL
  * expat

5.3.5
-----

* Updated kernel to version 4.14.264
* Updated several packages such as Knot Resolver, nano
* Additional fix for RTC on Turris 1.x routers
* Security fixes
  * Prosody
  * uriparser
  * lighttpd
  * ruby
  * nss

5.3.4
-----

* Updated kernel to version 4.14.262
* Updated mac80211 to version 4.19.221
* Updated several packages such as zsh, domoticz
* Fixed RTC issue on Turris 1.x routers
* Fixed remote storages in schnapps
* Fixed initial SFP configuration for Turris MOX
* Security fixes
  * PostgreSQL
  * c-ares

5.3.3
-----

* Fixed network configuration in medkit for Turris Shield
* Updated Knot Resolver

5.3.2
-----

* Various fixes for migration from Turris OS 3.x
* Security fixes
  * MariaDB
  * icu
* Updated Knot Resolver, Unbound, and others

5.3.1
-----

* reForis
  * Several bug fixes
  * Updated translations
* Security fixes
  * ffmpeg
* Updated Knot Resolver and lighttpd

5.3.0
-----

* Sentinel improvements
* Foris and reForis starts on demand
* Updated Nextcloud

5.2.7
-----

* Updated kernel and fixed mac80211 vulnerability - CVE-2020-3702
* Fixed git vulnerability - CVE-2021-21300
* Fixed BIND vulnerability - CVE-2021-25218
* Fixed tor vulnerabilities - CVE-2021-34548, CVE-2021-34549, and CVE-2021-34550
* Fixed HAProxy vulnerability - CVE-2021-40346
* Security updates for irssi, python3
* Re-add systemd workaround for LXC

5.2.6
-----

* Bring back https-dns-proxy for Turris MOX
* Security fixes
  * OpenSSL
  * file
  * tar
  * mc
  * apr

5.2.5
-----

* Based on the latest OpenWrt 19.07.8
  * Updated kernel to version 4.14.241

5.2.4
-----

* Fixed downloading LXC images
* Security fixes
  * Python 3
  * Candela Tech (ath10k-ct) drivers
  * MariaDB
  * Apache2

5.2.3
-----

* Fixed Nextcloud installation in Web UI
* Fixed AppStore in Nextcloud

5.2.2
-----

* reForis
  * Add support for more extended Honeypot as a Service token
  * Add support in Network Interfaces for Turris 1.x routers

5.2.1
-----

* reForis
  * Several bug fixes
  * Update translations
* Fixed dhparam generation for some OpenVPN server instances

5.2.0
-----

* New reForis features
  * Overview tab
  * Storage plugin with option for persistent system logs
  * Factory reset from web interface
  * Support for Honeypot as a Service (haas.nic.cz)
  * Add option to change hostname in reForis
  * Fix DHCP range configuration check
  * A few design improvements
* WebApps: New graphical design with optional dark mode
* Turris MOX: Update firmware for SDIO card
* Add RIPE Atlas SW probe, common passwords as package lists
* Automatic installation of drivers for limited amount of LTE and DVB devices

5.1.10
-----

* Fixed Python3 vulnerabilities - CVE-2021-3177 and CVE-2021-23336
* Fixed Open vSwitch vulnerability - CVE-2020-35498
* Fixed screen vulnerability - CVE-2021-26937
* Fixed BIND vulnerability - CVE-2020-8625

5.1.9
-----

* Based on the latest OpenWrt 19.07.7
  * Updated kernel to version 4.14.221
* Fixed Baron Samedit sudo vulnerability - CVE-2021-3156
* Fixed wolfSSL vulnerabilities - CVE-2021-3336 and CVE-2020-36177

5.1.8
-----

* Minor fixes in logging of dnsmasq

5.1.7
-----

* Based on the latest OpenWrt 19.07.6 version
* Security update for dnsmasq
  * Fixes DNS vulnerabilities named DNSpooq

5.1.6
-----

* Fixed possible XSS issue in Foris next query parameter.
* Fixed syslog warning in resolver dynamic domain script.

5.1.5
-----

* Based on the latest OpenWrt 19.07.5 version
* Fix for OpenVPN client when filename has multiple dots or dashes
* Fixed bug in reForis in setting up custom mail server for notifications
* Improvements regarding Data Collection in migration script from Turris OS 3.x

5.1.4
-----

* Update DNS rules based on DNS Flag Day 2020
* Fixed issue in Netboot list while using opt-in migration from Turris OS 3.x
* Several other fixes

5.1.3
-----

* Fixed issue when CA for OpenVPN was not created in some cases
* Make factory reset on Turris Shield easier - long pressing RESET button does factory reset

5.1.2
-----

* Changed priority of port forwarding for data collect firewall to not overrule user's rules.
* Fixed issue with data collect firewall logs collecting in some cases causing high system load

5.1.1
-----

* Based on the latest OpenWrt 19.07.4
  * Various security updates

5.1.0
-----

* Introduced new data collection system Sentinel
* reForis (future default web interface)
  * Now installed by default
  * Added NetMetr, OpenVPN client, and remote devices plugins
* Package lists
  * Expanded with labels and additional options
  * Added option to select alternative WiFi drivers
* Nextcloud updated to version 18
* Removed old Device Detection based on Suricata

5.0.4
-----

* Guest network on Turris MOX SDIO card is now supported

5.0.3
-----

* Updated WireGuard, Knot Resolver and Nextcloud
* Syslog-ng detect disabled IPv6 on loopback and fallback to IPv4

5.0.2
-----

* Hotfixed OpenSSL on Turris 1.x routers
* Knot Resolver DNSSEC root key is now read only (not periodically updated)

5.0.1
-----

* Improved experimental migration from Turris OS 3.x
* Prevent updates overwrite cron configuration file
* Add possibility to backup public key for RIPE Atlas probe

5.0.0
-----

* Based on latest OpenWrt 19.07 and Linux 4.14
* New features for reForis including remote control and snapshots integration
* Add secondary DNS servers and enable TLS for Google DNS
* Replaced Vixie-cron with cronie
* Webapps: Forward to HTTPS if possible
* Updater: Drop compatibility for releases before v4.0-beta2
* MOX: I2C-1 on GPIO pinheader is now enabled

4.0.6
-----

* updater: fix packages provides and modify virtual packages behavior
* kernel: updated to version 4.14.167
* zerotier: add /etc/config/zerotier as configuration file
* avrdude: fix GPIO path building
* mbedtls: updated to version 2.16.4
  Fixes: CVE-2019-18222
* tiff: updated to version 4.1.0
  Fixes: CVE-2019-14973, CVE-2019-17546, CVE-2019-7663, CVE-2019-6128

4.0.5
-----

* Based on the latest OpenWrt 18.06.6
* kernel: update to version 4.14.162
* python3: update to version 3.6.10
* wget: fix CVE-2019-5953
* unbound: update to version 1.9.6
* php7: update to version 7.2.26
  Fixes: CVE-2019-11044, CVE-2019-11045, CVE-2019-11046, CVE-2019-11047, CVE-2019-11050
* nano: update to version 4.7
* openssl: update to version 1.0.2u
* bird: update to version 1.6.8
* reforis: update to the latest development version, adds openvpn-plugin
* ffmpeg: update to version 4.0.5
  Fixes: CVE-2019-12730, CVE-2019-17539, CVE-2019-17542
* e2fsprogs: fix CVE-2019-5094
* christmas: removed from default installation

4.0.4
-----

* Not found

4.0.3
-----

* Merry Christmas!
🔔🔔🔔
* kernel: updated to version 4.14.158
* foris-controller-subordinates-module: limit custom name length
* tvheadend: ensure the first setup works
* libvpx: fix CVE-2019-9232, CVE-2019-9325, CVE-2019-9371, CVE-2019-9433
* git: updated to version 2.16.6, fix multiple CVEs

4.0.2
-----

* Based on the latest OpenWrt 18.06.5
* added missing hardening package list
* fixed autodetection of router address in Foris OpenVPN
* irssi: updated to version 1.2.2, fix CVE-2019-15717
* sudo: updated to version 1.8.28p1, fix CVE-2019-14287
* bind: updated to version 9.11.13, fix CVE-2019-6477
* openldap: updated to version 2.4.48, fix CVE-2019-13565
* kernel: updated to version 4.14.156
* libpcap: updated to version 1.9.1, fix CVE-2019-1516{1,2,3,4,5}
* tcpdump: updated to version 4.9.3, fix multiple CVEs
* python: updated to version 2.7.17
* php7: updated to version 7.2.25, fix CVE-2019-11043, CVE-2019-11042
* mariadb: updated to version 10.4.10, fix CVE-2019-2974, CVE-2019-2938
* foris: updated to version 100.6
* foris-controller: updated to version 1.0.6
* python[3]-cryptography: fix CVE-2018-10903
* ustream-ssl: CVE-2019-5101, CVE-2019-5102
* unbound: updated to version 1.9.5, fix CVE-2019-18934
* haproxy: updated to version 1.8.23, fix CVE-2019-19330
* lxc: fix CVE-2019-5736
* tor: updated to version 4.1.6
* nano: updated to version 4.6
* libiconv: updated to version 1.16
* enable RTC NVMEM access for Turris 1.x
* luci-compat, lmdb: new packages

4.0.1
-----

* include eeprom drive in Omnia medkits (used in some tests)
* fix reForis dependencies
* expat: updated to version 2.2.9, fix CVE-2018-20843, CVE-2019-15903
* python[2,3]: fix CVE-2019-16056, CVE-2019-16935
* libgcrypt: fix CVE-2019-13627
* mosquitto: updated to version 1.5.9, fix CVE-2019-11779
* python-crypto: fix CVE-2013-7459 and CVE-2018-6594
* security fix for Foris translation
* unbound: update to version 1.9.4, fix CVE-2019-16866
* haveged: update to version 1.9.8
* nextcloud: update to version 16.0.5
* nano: update to version 4.5
* python3-pip: fix shebang

4.0
---

* experimental support for multiple drives in storage plugin
* hostapd: fix CVE-2019-16275
* zmq: fix CVE-2019-13132
* django: updated to version 1.8.19, fix CVE-2018-753{6,7}

4.0-beta11
----------

* mariadb: updated to version 10.4.8

4.0-beta10
----------

* haveged: updated to version 1.9.6
* keepalived: update to version 1.4.5, fix CVE-2018-19115
* lighttpd: updated to version 1.4.54, fix CVE-2019-11072
* libarchive: updated to version 3.4.0, multiple CVE fixes
* bind: updated to version 9.11.10, multiple CVE fixes
* dovecot: updated to version 2.2.36.4, fix CVE-2019-7524
* pigeonhole: updated to version 0.4.24.2, fix CVE-2019-11500
* nano: updated to version 4.4
* unbound: updated to version 1.9.3
* nextcloud: updated to version 16.0.4
* bzip2: fix CVE-2019-12900
* wget: fix CVE-2018-20483
* wolfssl: fix CVE-2018-16870, CVE-2019-13628
* iptables: fix CVE-2019-11360
* tar: fix CVE-2018-20482, CVE-2019-9923
* musl: fix CVE-2019-14697
* patch: fix CVE-2019-1363{6,8}
* apinger: updated to the latest git revision
* speedtest-netperf: new package

4.0-beta9
---------

* golang: fix for CVE-2018-1687{3,4,5}, CVE-2019-6486
* squid: update to version 3.5.28
* foris: fix AttributeError password_set

4.0-beta8
---------

* nextcloud: updated to version 16.0.3
* mariadb: updated to version 10.4.7
* unbound: updated to version 1.9.2
* nodogsplash: updated to version 4.0.1
* libaio: updated to version 0.3.112
* libdouble-conversion: updated to version 3.1.4
* subversion: fix for CVE-2018-11782, CVE-2019-0203, CVE-2018-11803
* kernel: fix for CVE-2019-3846, CVE-2019-3900

4.0-beta7
---------

* python3: updated to version 3.6.9
* python2: updated to version 2.7.16
* python{2,3}: fix for CVE-2018-20852

4.0-beta6
---------

* Based on latest OpenWrt 18.06.4
* Fixed Foris error manifesting in network tab in some configurations
* irssi: CVE-2019-13045
* asterisk{13,15}: fix AST-2019-003

4.0-beta5
---------

* Initial support for Nextcloud setup from Foris
* Storage plugin is now part of the base installation
* Added CESNET feed with Nemea
* znc: CVE-2019-12816
* Fixed kernel panic sometimes occurring on Omnia

4.0-beta4
---------

* foris: fixed issue when English was the only language
* php7: updated to 7.2.17
* libxml2: updated to 2.9.9, fixed CVE-2018-14404
* hostapd: fixed CVE-2019-949{4,5,6,7,8,9}, CVE-2019-11555
* block-mount: fix restart of fstab service

4.0-beta3
---------

* improved netboot to support remote management
* syslog-ng service stop fix
* updater: packages removal happens now at the same time as packages installation
* fosquitto: simplified init and respawn
* knot 2.7.7
* kernel: CVE-2019-11477, CVE-2019-11478, CVE-2019-11479

4.0-beta2
---------

* New implementation of dev-detect which does not depend on Pakon (experimental)
* Fixed default encryption method for passwd from package shadow. Reset your
  system user's passwords (including root) if you set them by passwd.
* LXC fixes for systemd based hosts
* Foris: packages lists UI reworked
* Foris: improved "no link" message in WAN tab
* Netmetr: fixed initial setup
* Nextcloud: dropped duplicate Referrer-Policy and updated to 16.0.1
* Commit hash replaced with router name in banner
* Suricata updated to version 4.0.7
* kmod-usb2 is now part of base installation
* ACL enabled for BTRFS
* libxslt: CVE-2019-11068
* prosody: CVE-2018-10847
* python-urllib3: CVE-2019-9740, CVE-2019-11324

4.0-beta1
---------

* New version of updater-ng with completely rewritten network backend which
  dramatically decreases memory consumption during update.
* Fixed problem in updater-supervisor which caused updater to behave as
  deactivated even if user set it otherwise.
* Nextcloud updated to latest version (15.0.7)
* Fixed crash on time tab in Foris on devices without Wi-Fi
* switch-branch now reinstalls all packages on branch switch to mitigate problems
  when switching to and from HBD (OpenWRT master <-> OpenWRT 18.06).
* Default setting of IPv6 in Foris is now DHCPv6
* Fixed IPv6 prefix delegation in default installation
* Foris now correctly displays steps in initial setup guide
* Fix rainbow in Luci on Omnia
* Do not use ath10k-ct on Omnia
* Improved LXC support and fixes (some issues still remain)
* System logs and lograte changed to limit logs size
* Added basic support for Turris OS 3.x migration
* Python3 updated to 3.6.8
* Repository path on repo.turris.cz changed (in compatible way)
* Production addresses for CZ.NICs ODVR including DNS over TLS support

4.0-alpha5
----------

* Fixed Foris updater tab crash on new installation
* Fixed crash when Pakon was invoked with empty database
* libssl2 CVE fixes
* Mozilla IOT gateway updated to 0.6.0
* added uboot mkimage package
* Nextcloud updated to 15.0.5
* fixed some issues with peridot and sfp

4.0-alpha4
----------

* Fixed compilation of Tvheadend that was missing in alpha3
* Fixed problem with notifications containing _() if no language was installed
* atsha204 fix for potential security issue

4.0-alpha3
----------

* Added support for Mox OTP (command mox-otp)
* Fixed LEDs on Omnia (rainbow)
* SFP on Omnia can be now used by changing used device tree
* Updater-ng should now require less memory to update system
* Domains of DHCP clients in DNS were fixed
* Various packages updates and new Luci theme called Rosy

4.0-alpha2
----------

* Based on latest OpenWRT 18.06.2
* New Updater configuration (requires updater reconfiguration!)
* Packages lists cleaned up and some unmaintained ones were dropped
* New version of Foris with new backend bus based on MQTT
* Upstream versions for some primary packages were backported
* Fixed compilation for most of the packages
* And other small fixes in a lot of system utilities

4.0-alpha1
----------

* Rebased on latest OpenWRT
* Turris 1.x migrated to musl libc<|MERGE_RESOLUTION|>--- conflicted
+++ resolved
@@ -1,12 +1,9 @@
-<<<<<<< HEAD
 8.0.0-future
 -----
 
 💥 Breaking Changes
   • Based on the latest OpenWrt master branch
 
-=======
->>>>>>> 78a35a94
 7.0.0
 -----
 
@@ -17,8 +14,6 @@
 🚀 New Features
   • Dark mode in LuCI
 
-<<<<<<< HEAD
-=======
 6.3.3
 -----
 
@@ -33,7 +28,6 @@
 📌 Updates
   • Linux kernel updated to 5.15.110 (MOX, Omnia) and 5.10.179 (Turris 1.x)
 
->>>>>>> 78a35a94
 6.3.2
 -----
 
