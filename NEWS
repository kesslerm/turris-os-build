--- conflicted
+++ resolved
@@ -1,16 +1,14 @@
-<<<<<<< HEAD
 5.3.0
 -----
 
 * Sentinel improvements
 * Updated Nextcloud
-=======
+
 5.2.1
 -----
 
 * Bug fixes for reForis
   * Updated community translations
->>>>>>> 3d742821
 
 5.2.0
 -----
