<<<<<<< HEAD
6.0-future
----------

* Based on development version of OpenWrt
* Foris removed (use reForis exclusively now)

5.2.0
-----

* Add RIPE Atlas SW probe and netdata as package lists
=======
5.1.2
-----

* Changed priority of port forwarding for data collect firewall to not overrule user's rules.
* Fixed issue with data collect firewall logs collecting in some cases causing high system load
>>>>>>> 0f9baf1d

5.1.1
-----

* Based on the latest OpenWrt 19.07.4
  * Various security updates

5.1.0
-----

* Introduced new data collection system Sentinel
* reForis (future default web interface)
  * Now installed by default
  * Added NetMetr, OpenVPN client, and remote devices plugins
* Package lists
  * Expanded with labels and additional options
  * Added option to select alternative WiFi drivers
* Nextcloud updated to version 18
* Removed old Device Detection based on Suricata

5.0.4
-----

* Guest network on Turris MOX SDIO card is now supported

5.0.3
-----

* Updated WireGuard, Knot Resolver and Nextcloud
* Syslog-ng detect disabled IPv6 on loopback and fallback to IPv4 

5.0.2
-----

* Hotfixed OpenSSL on Turris 1.x routers
* Knot Resolver DNSSEC root key is now read only (not periodically updated)

5.0.1
-----

* Improved experimental migration from Turris OS 3.x
* Prevent updates overwrite cron configuration file
* Add possibility to backup public key for RIPE Atlas probe

5.0.0
-----

* Based on latest OpenWrt 19.07 and Linux 4.14
* New features for reForis including remote control and snapshots integration
* Add secondary DNS servers and enable TLS for Google DNS
* Replaced Vixie-cron with cronie
* Webapps: Forward to HTTPS if possible
* Updater: Drop compatibility for releases before v4.0-beta2
* MOX: I2C-1 on GPIO pinheader is now enabled

4.0.6
-----

* updater: fix packages provides and modify virtual packages behavior
* kernel: updated to version 4.14.167
* zerotier: add /etc/config/zerotier as configuration file
* avrdude: fix GPIO path building
* mbedtls: updated to version 2.16.4
  Fixes: CVE-2019-18222
* tiff: updated to version 4.1.0
  Fixes: CVE-2019-14973, CVE-2019-17546, CVE-2019-7663, CVE-2019-6128

4.0.5
-----

* Based on the latest OpenWrt 18.06.6
* kernel: update to version 4.14.162
* python3: update to version 3.6.10
* wget: fix CVE-2019-5953
* unbound: update to version 1.9.6
* php7: update to version 7.2.26
  Fixes: CVE-2019-11044, CVE-2019-11045, CVE-2019-11046, CVE-2019-11047, CVE-2019-11050
* nano: update to version 4.7
* openssl: update to version 1.0.2u
* bird: update to version 1.6.8
* reforis: update to the latest development version, adds openvpn-plugin
* ffmpeg: update to version 4.0.5
  Fixes: CVE-2019-12730, CVE-2019-17539, CVE-2019-17542
* e2fsprogs: fix CVE-2019-5094
* christmas: removed from default installation

4.0.4
-----

* Not found

4.0.3
-----

* Merry Christmas!
🔔🔔🔔
* kernel: updated to version 4.14.158
* foris-controller-subordinates-module: limit custom name length
* tvheadend: ensure the first setup works
* libvpx: fix CVE-2019-9232, CVE-2019-9325, CVE-2019-9371, CVE-2019-9433
* git: updated to version 2.16.6, fix multiple CVEs

4.0.2
-----

* Based on the latest OpenWrt 18.06.5
* added missing hardening package list
* fixed autodetection of router address in Foris OpenVPN
* irssi: updated to version 1.2.2, fix CVE-2019-15717
* sudo: updated to version 1.8.28p1, fix CVE-2019-14287
* bind: updated to version 9.11.13, fix CVE-2019-6477
* openldap: updated to version 2.4.48, fix CVE-2019-13565
* kernel: updated to version 4.14.156
* libpcap: updated to version 1.9.1, fix CVE-2019-1516{1,2,3,4,5}
* tcpdump: updated to version 4.9.3, fix multiple CVEs
* python: updated to version 2.7.17
* php7: updated to version 7.2.25, fix CVE-2019-11043, CVE-2019-11042
* mariadb: updated to version 10.4.10, fix CVE-2019-2974, CVE-2019-2938
* foris: updated to version 100.6
* foris-controller: updated to version 1.0.6
* python[3]-cryptography: fix CVE-2018-10903
* ustream-ssl: CVE-2019-5101, CVE-2019-5102
* unbound: updated to version 1.9.5, fix CVE-2019-18934
* haproxy: updated to version 1.8.23, fix CVE-2019-19330
* lxc: fix CVE-2019-5736
* tor: updated to version 4.1.6
* nano: updated to version 4.6
* libiconv: updated to version 1.16
* enable RTC NVMEM access for Turris 1.x
* luci-compat, lmdb: new packages

4.0.1
-----

* include eeprom drive in Omnia medkits (used in some tests)
* fix reForis dependencies
* expat: updated to version 2.2.9, fix CVE-2018-20843, CVE-2019-15903
* python[2,3]: fix CVE-2019-16056, CVE-2019-16935
* libgcrypt: fix CVE-2019-13627
* mosquitto: updated to version 1.5.9, fix CVE-2019-11779
* python-crypto: fix CVE-2013-7459 and CVE-2018-6594
* security fix for Foris translation
* unbound: update to version 1.9.4, fix CVE-2019-16866
* haveged: update to version 1.9.8
* nextcloud: update to version 16.0.5
* nano: update to version 4.5
* python3-pip: fix shebang

4.0
---

* experimental support for multiple drives in storage plugin
* hostapd: fix CVE-2019-16275
* zmq: fix CVE-2019-13132
* django: updated to version 1.8.19, fix CVE-2018-753{6,7}

4.0-beta11
----------

* mariadb: updated to version 10.4.8

4.0-beta10
----------

* haveged: updated to version 1.9.6
* keepalived: update to version 1.4.5, fix CVE-2018-19115
* lighttpd: updated to version 1.4.54, fix CVE-2019-11072
* libarchive: updated to version 3.4.0, multiple CVE fixes
* bind: updated to version 9.11.10, multiple CVE fixes
* dovecot: updated to version 2.2.36.4, fix CVE-2019-7524
* pigeonhole: updated to version 0.4.24.2, fix CVE-2019-11500
* nano: updated to version 4.4
* unbound: updated to version 1.9.3
* nextcloud: updated to version 16.0.4
* bzip2: fix CVE-2019-12900
* wget: fix CVE-2018-20483
* wolfssl: fix CVE-2018-16870, CVE-2019-13628
* iptables: fix CVE-2019-11360
* tar: fix CVE-2018-20482, CVE-2019-9923
* musl: fix CVE-2019-14697
* patch: fix CVE-2019-1363{6,8}
* apinger: updated to the latest git revision
* speedtest-netperf: new package

4.0-beta9
---------

* golang: fix for CVE-2018-1687{3,4,5}, CVE-2019-6486
* squid: update to version 3.5.28
* foris: fix AttributeError password_set

4.0-beta8
---------

* nextcloud: updated to version 16.0.3
* mariadb: updated to version 10.4.7
* unbound: updated to version 1.9.2
* nodogsplash: updated to version 4.0.1
* libaio: updated to version 0.3.112
* libdouble-conversion: updated to version 3.1.4
* subversion: fix for CVE-2018-11782, CVE-2019-0203, CVE-2018-11803
* kernel: fix for CVE-2019-3846, CVE-2019-3900

4.0-beta7
---------

* python3: updated to version 3.6.9
* python2: updated to version 2.7.16
* python{2,3}: fix for CVE-2018-20852

4.0-beta6
---------

* Based on latest OpenWrt 18.06.4
* Fixed Foris error manifesting in network tab in some configurations
* irssi: CVE-2019-13045
* asterisk{13,15}: fix AST-2019-003

4.0-beta5
---------

* Initial support for Nextcloud setup from Foris
* Storage plugin is now part of the base installation
* Added CESNET feed with Nemea
* znc: CVE-2019-12816
* Fixed kernel panic sometimes occurring on Omnia

4.0-beta4
---------

* foris: fixed issue when English was the only language
* php7: updated to 7.2.17
* libxml2: updated to 2.9.9, fixed CVE-2018-14404
* hostapd: fixed CVE-2019-949{4,5,6,7,8,9}, CVE-2019-11555
* block-mount: fix restart of fstab service

4.0-beta3
---------

* improved netboot to support remote management
* syslog-ng service stop fix
* updater: packages removal happens now at the same time as packages installation
* fosquitto: simplified init and respawn
* knot 2.7.7
* kernel: CVE-2019-11477, CVE-2019-11478, CVE-2019-11479

4.0-beta2
---------

* New implementation of dev-detect which does not depend on Pakon (experimental)
* Fixed default encryption method for passwd from package shadow. Reset your
  system user's passwords (including root) if you set them by passwd.
* LXC fixes for systemd based hosts
* Foris: packages lists UI reworked
* Foris: improved "no link" message in WAN tab
* Netmetr: fixed initial setup
* Nextcloud: dropped duplicate Referrer-Policy and updated to 16.0.1
* Commit hash replaced with router name in banner
* Suricata updated to version 4.0.7
* kmod-usb2 is now part of base installation
* ACL enabled for BTRFS
* libxslt: CVE-2019-11068
* prosody: CVE-2018-10847
* python-urllib3: CVE-2019-9740, CVE-2019-11324

4.0-beta1
---------

* New version of updater-ng with completely rewritten network backend which
  dramatically decreases memory consumption during update.
* Fixed problem in updater-supervisor which caused updater to behave as
  deactivated even if user set it otherwise.
* Nextcloud updated to latest version (15.0.7)
* Fixed crash on time tab in Foris on devices without Wi-Fi
* switch-branch now reinstalls all packages on branch switch to mitigate problems
  when switching to and from HBD (OpenWRT master <-> OpenWRT 18.06).
* Default setting of IPv6 in Foris is now DHCPv6
* Fixed IPv6 prefix delegation in default installation
* Foris now correctly displays steps in initial setup guide
* Fix rainbow in Luci on Omnia
* Do not use ath10k-ct on Omnia
* Improved LXC support and fixes (some issues still remain)
* System logs and lograte changed to limit logs size
* Added basic support for Turris OS 3.x migration
* Python3 updated to 3.6.8
* Repository path on repo.turris.cz changed (in compatible way)
* Production addresses for CZ.NICs ODVR including DNS over TLS support

4.0-alpha5
----------

* Fixed Foris updater tab crash on new installation
* Fixed crash when Pakon was invoked with empty database
* libssl2 CVE fixes
* Mozilla IOT gateway updated to 0.6.0
* added uboot mkimage package
* Nextcloud updated to 15.0.5
* fixed some issues with peridot and sfp

4.0-alpha4
----------

* Fixed compilation of Tvheadend that was missing in alpha3
* Fixed problem with notifications containing _() if no language was installed
* atsha204 fix for potential security issue

4.0-alpha3
----------

* Added support for Mox OTP (command mox-otp)
* Fixed LEDs on Omnia (rainbow)
* SFP on Omnia can be now used by changing used device tree
* Updater-ng should now require less memory to update system
* Domains of DHCP clients in DNS were fixed
* Various packages updates and new Luci theme called Rosy

4.0-alpha2
----------

* Based on latest OpenWRT 18.06.2
* New Updater configuration (requires updater reconfiguration!)
* Packages lists cleaned up and some unmaintained ones were dropped
* New version of Foris with new backend bus based on MQTT
* Upstream versions for some primary packages were backported
* Fixed compilation for most of the packages
* And other small fixes in a lot of system utilities

4.0-alpha1
----------

* Rebased on latest OpenWRT
* Turris 1.x migrated to musl libc<|MERGE_RESOLUTION|>--- conflicted
+++ resolved
@@ -1,4 +1,3 @@
-<<<<<<< HEAD
 6.0-future
 ----------
 
@@ -9,13 +8,12 @@
 -----
 
 * Add RIPE Atlas SW probe and netdata as package lists
-=======
+
 5.1.2
 -----
 
 * Changed priority of port forwarding for data collect firewall to not overrule user's rules.
 * Fixed issue with data collect firewall logs collecting in some cases causing high system load
->>>>>>> 0f9baf1d
 
 5.1.1
 -----
