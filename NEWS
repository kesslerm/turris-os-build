<<<<<<< HEAD
5.0-dev
-------

* Based on OpenWRT 19.07

4.1.0
-----

* updater lists: drop compatibility hacks for Turris OS 4.0 alpha releases
* updater pkglists: drop compatibility hacks for releases before v4.0-beta2
* webapps: switch to https if possible
* mox: i2c-1 on GPIO pinheader is now enabled
=======
4.0.3
-----

* Merry Christmas!
🔔🔔🔔
* kernel: updated to version 4.14.158
* foris-controller-subordinates-module: limit custom name length
* tvheadend: ensure the first setup works
* libvpx: fix CVE-2019-9232, CVE-2019-9325, CVE-2019-9371, CVE-2019-9433
>>>>>>> 525b5a98

4.0.2
-----

* Based on the latest OpenWrt 18.06.5
* added missing hardening package list
* fixed autodetection of router address in Foris OpenVPN
* irssi: updated to version 1.2.2, fix CVE-2019-15717
* sudo: updated to version 1.8.28p1, fix CVE-2019-14287
* bind: updated to version 9.11.13, fix CVE-2019-6477
* openldap: updated to version 2.4.48, fix CVE-2019-13565
* kernel: updated to version 4.14.156
* libpcap: updated to version 1.9.1, fix CVE-2019-1516{1,2,3,4,5}
* tcpdump: updated to version 4.9.3, fix multiple CVEs
* python: updated to version 2.7.17
* php7: updated to version 7.2.25, fix CVE-2019-11043, CVE-2019-11042
* mariadb: updated to version 10.4.10, fix CVE-2019-2974, CVE-2019-2938
* foris: updated to version 100.6
* foris-controller: updated to version 1.0.6
* python[3]-cryptography: fix CVE-2018-10903
* ustream-ssl: CVE-2019-5101, CVE-2019-5102
* unbound: updated to version 1.9.5, fix CVE-2019-18934
* haproxy: updated to version 1.8.23, fix CVE-2019-19330
* lxc: fix CVE-2019-5736
* tor: updated to version 4.1.6
* nano: updated to version 4.6
* libiconv: updated to version 1.16
* enable RTC NVMEM access for Turris 1.x
* luci-compat, lmdb: new packages

4.0.1
-----

* include eeprom drive in Omnia medkits (used in some tests)
* fix reForis dependencies
* expat: updated to version 2.2.9, fix CVE-2018-20843, CVE-2019-15903
* python[2,3]: fix CVE-2019-16056, CVE-2019-16935
* libgcrypt: fix CVE-2019-13627
* mosquitto: updated to version 1.5.9, fix CVE-2019-11779
* python-crypto: fix CVE-2013-7459 and CVE-2018-6594
* security fix for Foris translation
* unbound: update to version 1.9.4, fix CVE-2019-16866
* haveged: update to version 1.9.8
* nextcloud: update to version 16.0.5
* nano: update to version 4.5
* python3-pip: fix shebang

4.0
---

* experimental support for multiple drives in storage plugin
* hostapd: fix CVE-2019-16275
* zmq: fix CVE-2019-13132
* django: updated to version 1.8.19, fix CVE-2018-753{6,7}

4.0-beta11
----------

* mariadb: updated to version 10.4.8

4.0-beta10
----------

* haveged: updated to version 1.9.6
* keepalived: update to version 1.4.5, fix CVE-2018-19115
* lighttpd: updated to version 1.4.54, fix CVE-2019-11072
* libarchive: updated to version 3.4.0, multiple CVE fixes
* bind: updated to version 9.11.10, multiple CVE fixes
* dovecot: updated to version 2.2.36.4, fix CVE-2019-7524
* pigeonhole: updated to version 0.4.24.2, fix CVE-2019-11500
* nano: updated to version 4.4
* unbound: updated to version 1.9.3
* nextcloud: updated to version 16.0.4
* bzip2: fix CVE-2019-12900
* wget: fix CVE-2018-20483
* wolfssl: fix CVE-2018-16870, CVE-2019-13628
* iptables: fix CVE-2019-11360
* tar: fix CVE-2018-20482, CVE-2019-9923
* musl: fix CVE-2019-14697
* patch: fix CVE-2019-1363{6,8}
* apinger: updated to the latest git revision
* speedtest-netperf: new package

4.0-beta9
---------

* golang: fix for CVE-2018-1687{3,4,5}, CVE-2019-6486
* squid: update to version 3.5.28
* foris: fix AttributeError password_set

4.0-beta8
---------

* nextcloud: updated to version 16.0.3
* mariadb: updated to version 10.4.7
* unbound: updated to version 1.9.2
* nodogsplash: updated to version 4.0.1
* libaio: updated to version 0.3.112
* libdouble-conversion: updated to version 3.1.4
* subversion: fix for CVE-2018-11782, CVE-2019-0203, CVE-2018-11803
* kernel: fix for CVE-2019-3846, CVE-2019-3900

4.0-beta7
---------

* python3: updated to version 3.6.9
* python2: updated to version 2.7.16
* python{2,3}: fix for CVE-2018-20852

4.0-beta6
---------

* Based on latest OpenWrt 18.06.4
* Fixed Foris error manifesting in network tab in some configurations
* irssi: CVE-2019-13045
* asterisk{13,15}: fix AST-2019-003

4.0-beta5
---------

* Initial support for Nextcloud setup from Foris
* Storage plugin is now part of the base installation
* Added CESNET feed with Nemea
* znc: CVE-2019-12816
* Fixed kernel panic sometimes occurring on Omnia

4.0-beta4
---------

* foris: fixed issue when English was the only language
* php7: updated to 7.2.17
* libxml2: updated to 2.9.9, fixed CVE-2018-14404
* hostapd: fixed CVE-2019-949{4,5,6,7,8,9}, CVE-2019-11555
* block-mount: fix restart of fstab service

4.0-beta3
---------

* improved netboot to support remote management
* syslog-ng service stop fix
* updater: packages removal happens now at the same time as packages installation
* fosquitto: simplified init and respawn
* knot 2.7.7
* kernel: CVE-2019-11477, CVE-2019-11478, CVE-2019-11479

4.0-beta2
---------

* New implementation of dev-detect which does not depend on Pakon (experimental)
* Fixed default encryption method for passwd from package shadow. Reset your
  system user's passwords (including root) if you set them by passwd.
* LXC fixes for systemd based hosts
* Foris: packages lists UI reworked
* Foris: improved "no link" message in WAN tab
* Netmetr: fixed initial setup
* Nextcloud: dropped duplicate Referrer-Policy and updated to 16.0.1
* Commit hash replaced with router name in banner
* Suricata updated to version 4.0.7
* kmod-usb2 is now part of base installation
* ACL enabled for BTRFS
* libxslt: CVE-2019-11068
* prosody: CVE-2018-10847
* python-urllib3: CVE-2019-9740, CVE-2019-11324

4.0-beta1
---------

* New version of updater-ng with completely rewritten network backend which
  dramatically decreases memory consumption during update.
* Fixed problem in updater-supervisor which caused updater to behave as
  deactivated even if user set it otherwise.
* Nextcloud updated to latest version (15.0.7)
* Fixed crash on time tab in Foris on devices without Wi-Fi
* switch-branch now reinstalls all packages on branch switch to mitigate problems
  when switching to and from HBD (OpenWRT master <-> OpenWRT 18.06).
* Default setting of IPv6 in Foris is now DHCPv6
* Fixed IPv6 prefix delegation in default installation
* Foris now correctly displays steps in initial setup guide
* Fix rainbow in Luci on Omnia
* Do not use ath10k-ct on Omnia
* Improved LXC support and fixes (some issues still remain)
* System logs and lograte changed to limit logs size
* Added basic support for Turris OS 3.x migration
* Python3 updated to 3.6.8
* Repository path on repo.turris.cz changed (in compatible way)
* Production addresses for CZ.NICs ODVR including DNS over TLS support

4.0-alpha5
----------

* Fixed Foris updater tab crash on new installation
* Fixed crash when Pakon was invoked with empty database
* libssl2 CVE fixes
* Mozilla IOT gateway updated to 0.6.0
* added uboot mkimage package
* Nextcloud updated to 15.0.5
* fixed some issues with peridot and sfp

4.0-alpha4
----------

* Fixed compilation of Tvheadend that was missing in alpha3
* Fixed problem with notifications containing _() if no language was installed
* atsha204 fix for potential security issue

4.0-alpha3
----------

* Added support for Mox OTP (command mox-otp)
* Fixed LEDs on Omnia (rainbow)
* SFP on Omnia can be now used by changing used device tree
* Updater-ng should now require less memory to update system
* Domains of DHCP clients in DNS were fixed
* Various packages updates and new Luci theme called Rosy

4.0-alpha2
----------

* Based on latest OpenWRT 18.06.2
* New Updater configuration (requires updater reconfiguration!)
* Packages lists cleaned up and some unmaintained ones were dropped
* New version of Foris with new backend bus based on MQTT
* Upstream versions for some primary packages were backported
* Fixed compilation for most of the packages
* And other small fixes in a lot of system utilities

4.0-alpha1
----------

* Rebased on latest OpenWRT
* Turris 1.x migrated to musl libc<|MERGE_RESOLUTION|>--- conflicted
+++ resolved
@@ -1,4 +1,3 @@
-<<<<<<< HEAD
 5.0-dev
 -------
 
@@ -11,7 +10,7 @@
 * updater pkglists: drop compatibility hacks for releases before v4.0-beta2
 * webapps: switch to https if possible
 * mox: i2c-1 on GPIO pinheader is now enabled
-=======
+
 4.0.3
 -----
 
@@ -21,7 +20,6 @@
 * foris-controller-subordinates-module: limit custom name length
 * tvheadend: ensure the first setup works
 * libvpx: fix CVE-2019-9232, CVE-2019-9325, CVE-2019-9371, CVE-2019-9433
->>>>>>> 525b5a98
 
 4.0.2
 -----
