<<<<<<< HEAD
6.0
-----

* Based on the latest OpenWrt 21.02.1 release
  * LTS Kernel 5.4
  * LuCI supports L2 and L3 configuration
* Foris removed (use reForis exclusively now)
* Turris Auth (login gateway)
=======
5.3.3
-----

* Fixed network configuration in medkit for Turris Shield
* Updated Knot Resolver
>>>>>>> fff305cb

5.3.2
-----

* Various fixes for migration from Turris OS 3.x
* Security fixes
  * MariaDB
  * icu
* Updated Knot Resolver, Unbound, and others

5.3.1
-----

* reForis
  * Several bug fixes
  * Updated translations
* Security fixes
  * ffmpeg
* Updated Knot Resolver and lighttpd

5.3.0
-----

* Sentinel improvements
* Foris and reForis starts on demand
* Updated Nextcloud

5.2.7
-----

* Updated kernel and fixed mac80211 vulnerability - CVE-2020-3702
* Fixed git vulnerability - CVE-2021-21300
* Fixed BIND vulnerability - CVE-2021-25218
* Fixed tor vulnerabilities - CVE-2021-34548, CVE-2021-34549, and CVE-2021-34550
* Fixed HAProxy vulnerability - CVE-2021-40346
* Security updates for irssi, python3
* Re-add systemd workaround for LXC

5.2.6
-----

* Bring back https-dns-proxy for Turris MOX
* Security fixes
  * OpenSSL
  * file
  * tar
  * mc
  * apr

5.2.5
-----

* Based on the latest OpenWrt 19.07.8
  * Updated kernel to version 4.14.241

5.2.4
-----

* Fixed downloading LXC images
* Security fixes
  * Python 3
  * Candela Tech (ath10k-ct) drivers
  * MariaDB
  * Apache2

5.2.3
-----

* Fixed Nextcloud installation in Web UI
* Fixed AppStore in Nextcloud

5.2.2
-----

* reForis
  * Add support for more extended Honeypot as a Service token
  * Add support in Network Interfaces for Turris 1.x routers

5.2.1
-----

* reForis
  * Several bug fixes
  * Update translations
* Fixed dhparam generation for some OpenVPN server instances

5.2.0
-----

* New reForis features
  * Overview tab
  * Storage plugin with option for persistent system logs
  * Factory reset from web interface
  * Support for Honeypot as a Service (haas.nic.cz)
  * Add option to change hostname in reForis
  * Fix DHCP range configuration check
  * A few design improvements
* WebApps: New graphical design with optional dark mode
* Turris MOX: Update firmware for SDIO card
* Add RIPE Atlas SW probe, common passwords as package lists
* Automatic installation of drivers for limited amount of LTE and DVB devices

5.1.10
-----

* Fixed Python3 vulnerabilities - CVE-2021-3177 and CVE-2021-23336
* Fixed Open vSwitch vulnerability - CVE-2020-35498
* Fixed screen vulnerability - CVE-2021-26937
* Fixed BIND vulnerability - CVE-2020-8625

5.1.9
-----

* Based on the latest OpenWrt 19.07.7
  * Updated kernel to version 4.14.221
* Fixed Baron Samedit sudo vulnerability - CVE-2021-3156
* Fixed wolfSSL vulnerabilities - CVE-2021-3336 and CVE-2020-36177

5.1.8
-----

* Minor fixes in logging of dnsmasq

5.1.7
-----

* Based on the latest OpenWrt 19.07.6 version
* Security update for dnsmasq
  * Fixes DNS vulnerabilities named DNSpooq

5.1.6
-----

* Fixed possible XSS issue in Foris next query parameter.
* Fixed syslog warning in resolver dynamic domain script.

5.1.5
-----

* Based on the latest OpenWrt 19.07.5 version
* Fix for OpenVPN client when filename has multiple dots or dashes
* Fixed bug in reForis in setting up custom mail server for notifications
* Improvements regarding Data Collection in migration script from Turris OS 3.x

5.1.4
-----

* Update DNS rules based on DNS Flag Day 2020
* Fixed issue in Netboot list while using opt-in migration from Turris OS 3.x
* Several other fixes

5.1.3
-----

* Fixed issue when CA for OpenVPN was not created in some cases
* Make factory reset on Turris Shield easier - long pressing RESET button does factory reset

5.1.2
-----

* Changed priority of port forwarding for data collect firewall to not overrule user's rules.
* Fixed issue with data collect firewall logs collecting in some cases causing high system load

5.1.1
-----

* Based on the latest OpenWrt 19.07.4
  * Various security updates

5.1.0
-----

* Introduced new data collection system Sentinel
* reForis (future default web interface)
  * Now installed by default
  * Added NetMetr, OpenVPN client, and remote devices plugins
* Package lists
  * Expanded with labels and additional options
  * Added option to select alternative WiFi drivers
* Nextcloud updated to version 18
* Removed old Device Detection based on Suricata

5.0.4
-----

* Guest network on Turris MOX SDIO card is now supported

5.0.3
-----

* Updated WireGuard, Knot Resolver and Nextcloud
* Syslog-ng detect disabled IPv6 on loopback and fallback to IPv4 

5.0.2
-----

* Hotfixed OpenSSL on Turris 1.x routers
* Knot Resolver DNSSEC root key is now read only (not periodically updated)

5.0.1
-----

* Improved experimental migration from Turris OS 3.x
* Prevent updates overwrite cron configuration file
* Add possibility to backup public key for RIPE Atlas probe

5.0.0
-----

* Based on latest OpenWrt 19.07 and Linux 4.14
* New features for reForis including remote control and snapshots integration
* Add secondary DNS servers and enable TLS for Google DNS
* Replaced Vixie-cron with cronie
* Webapps: Forward to HTTPS if possible
* Updater: Drop compatibility for releases before v4.0-beta2
* MOX: I2C-1 on GPIO pinheader is now enabled

4.0.6
-----

* updater: fix packages provides and modify virtual packages behavior
* kernel: updated to version 4.14.167
* zerotier: add /etc/config/zerotier as configuration file
* avrdude: fix GPIO path building
* mbedtls: updated to version 2.16.4
  Fixes: CVE-2019-18222
* tiff: updated to version 4.1.0
  Fixes: CVE-2019-14973, CVE-2019-17546, CVE-2019-7663, CVE-2019-6128

4.0.5
-----

* Based on the latest OpenWrt 18.06.6
* kernel: update to version 4.14.162
* python3: update to version 3.6.10
* wget: fix CVE-2019-5953
* unbound: update to version 1.9.6
* php7: update to version 7.2.26
  Fixes: CVE-2019-11044, CVE-2019-11045, CVE-2019-11046, CVE-2019-11047, CVE-2019-11050
* nano: update to version 4.7
* openssl: update to version 1.0.2u
* bird: update to version 1.6.8
* reforis: update to the latest development version, adds openvpn-plugin
* ffmpeg: update to version 4.0.5
  Fixes: CVE-2019-12730, CVE-2019-17539, CVE-2019-17542
* e2fsprogs: fix CVE-2019-5094
* christmas: removed from default installation

4.0.4
-----

* Not found

4.0.3
-----

* Merry Christmas!
🔔🔔🔔
* kernel: updated to version 4.14.158
* foris-controller-subordinates-module: limit custom name length
* tvheadend: ensure the first setup works
* libvpx: fix CVE-2019-9232, CVE-2019-9325, CVE-2019-9371, CVE-2019-9433
* git: updated to version 2.16.6, fix multiple CVEs

4.0.2
-----

* Based on the latest OpenWrt 18.06.5
* added missing hardening package list
* fixed autodetection of router address in Foris OpenVPN
* irssi: updated to version 1.2.2, fix CVE-2019-15717
* sudo: updated to version 1.8.28p1, fix CVE-2019-14287
* bind: updated to version 9.11.13, fix CVE-2019-6477
* openldap: updated to version 2.4.48, fix CVE-2019-13565
* kernel: updated to version 4.14.156
* libpcap: updated to version 1.9.1, fix CVE-2019-1516{1,2,3,4,5}
* tcpdump: updated to version 4.9.3, fix multiple CVEs
* python: updated to version 2.7.17
* php7: updated to version 7.2.25, fix CVE-2019-11043, CVE-2019-11042
* mariadb: updated to version 10.4.10, fix CVE-2019-2974, CVE-2019-2938
* foris: updated to version 100.6
* foris-controller: updated to version 1.0.6
* python[3]-cryptography: fix CVE-2018-10903
* ustream-ssl: CVE-2019-5101, CVE-2019-5102
* unbound: updated to version 1.9.5, fix CVE-2019-18934
* haproxy: updated to version 1.8.23, fix CVE-2019-19330
* lxc: fix CVE-2019-5736
* tor: updated to version 4.1.6
* nano: updated to version 4.6
* libiconv: updated to version 1.16
* enable RTC NVMEM access for Turris 1.x
* luci-compat, lmdb: new packages

4.0.1
-----

* include eeprom drive in Omnia medkits (used in some tests)
* fix reForis dependencies
* expat: updated to version 2.2.9, fix CVE-2018-20843, CVE-2019-15903
* python[2,3]: fix CVE-2019-16056, CVE-2019-16935
* libgcrypt: fix CVE-2019-13627
* mosquitto: updated to version 1.5.9, fix CVE-2019-11779
* python-crypto: fix CVE-2013-7459 and CVE-2018-6594
* security fix for Foris translation
* unbound: update to version 1.9.4, fix CVE-2019-16866
* haveged: update to version 1.9.8
* nextcloud: update to version 16.0.5
* nano: update to version 4.5
* python3-pip: fix shebang

4.0
---

* experimental support for multiple drives in storage plugin
* hostapd: fix CVE-2019-16275
* zmq: fix CVE-2019-13132
* django: updated to version 1.8.19, fix CVE-2018-753{6,7}

4.0-beta11
----------

* mariadb: updated to version 10.4.8

4.0-beta10
----------

* haveged: updated to version 1.9.6
* keepalived: update to version 1.4.5, fix CVE-2018-19115
* lighttpd: updated to version 1.4.54, fix CVE-2019-11072
* libarchive: updated to version 3.4.0, multiple CVE fixes
* bind: updated to version 9.11.10, multiple CVE fixes
* dovecot: updated to version 2.2.36.4, fix CVE-2019-7524
* pigeonhole: updated to version 0.4.24.2, fix CVE-2019-11500
* nano: updated to version 4.4
* unbound: updated to version 1.9.3
* nextcloud: updated to version 16.0.4
* bzip2: fix CVE-2019-12900
* wget: fix CVE-2018-20483
* wolfssl: fix CVE-2018-16870, CVE-2019-13628
* iptables: fix CVE-2019-11360
* tar: fix CVE-2018-20482, CVE-2019-9923
* musl: fix CVE-2019-14697
* patch: fix CVE-2019-1363{6,8}
* apinger: updated to the latest git revision
* speedtest-netperf: new package

4.0-beta9
---------

* golang: fix for CVE-2018-1687{3,4,5}, CVE-2019-6486
* squid: update to version 3.5.28
* foris: fix AttributeError password_set

4.0-beta8
---------

* nextcloud: updated to version 16.0.3
* mariadb: updated to version 10.4.7
* unbound: updated to version 1.9.2
* nodogsplash: updated to version 4.0.1
* libaio: updated to version 0.3.112
* libdouble-conversion: updated to version 3.1.4
* subversion: fix for CVE-2018-11782, CVE-2019-0203, CVE-2018-11803
* kernel: fix for CVE-2019-3846, CVE-2019-3900

4.0-beta7
---------

* python3: updated to version 3.6.9
* python2: updated to version 2.7.16
* python{2,3}: fix for CVE-2018-20852

4.0-beta6
---------

* Based on latest OpenWrt 18.06.4
* Fixed Foris error manifesting in network tab in some configurations
* irssi: CVE-2019-13045
* asterisk{13,15}: fix AST-2019-003

4.0-beta5
---------

* Initial support for Nextcloud setup from Foris
* Storage plugin is now part of the base installation
* Added CESNET feed with Nemea
* znc: CVE-2019-12816
* Fixed kernel panic sometimes occurring on Omnia

4.0-beta4
---------

* foris: fixed issue when English was the only language
* php7: updated to 7.2.17
* libxml2: updated to 2.9.9, fixed CVE-2018-14404
* hostapd: fixed CVE-2019-949{4,5,6,7,8,9}, CVE-2019-11555
* block-mount: fix restart of fstab service

4.0-beta3
---------

* improved netboot to support remote management
* syslog-ng service stop fix
* updater: packages removal happens now at the same time as packages installation
* fosquitto: simplified init and respawn
* knot 2.7.7
* kernel: CVE-2019-11477, CVE-2019-11478, CVE-2019-11479

4.0-beta2
---------

* New implementation of dev-detect which does not depend on Pakon (experimental)
* Fixed default encryption method for passwd from package shadow. Reset your
  system user's passwords (including root) if you set them by passwd.
* LXC fixes for systemd based hosts
* Foris: packages lists UI reworked
* Foris: improved "no link" message in WAN tab
* Netmetr: fixed initial setup
* Nextcloud: dropped duplicate Referrer-Policy and updated to 16.0.1
* Commit hash replaced with router name in banner
* Suricata updated to version 4.0.7
* kmod-usb2 is now part of base installation
* ACL enabled for BTRFS
* libxslt: CVE-2019-11068
* prosody: CVE-2018-10847
* python-urllib3: CVE-2019-9740, CVE-2019-11324

4.0-beta1
---------

* New version of updater-ng with completely rewritten network backend which
  dramatically decreases memory consumption during update.
* Fixed problem in updater-supervisor which caused updater to behave as
  deactivated even if user set it otherwise.
* Nextcloud updated to latest version (15.0.7)
* Fixed crash on time tab in Foris on devices without Wi-Fi
* switch-branch now reinstalls all packages on branch switch to mitigate problems
  when switching to and from HBD (OpenWRT master <-> OpenWRT 18.06).
* Default setting of IPv6 in Foris is now DHCPv6
* Fixed IPv6 prefix delegation in default installation
* Foris now correctly displays steps in initial setup guide
* Fix rainbow in Luci on Omnia
* Do not use ath10k-ct on Omnia
* Improved LXC support and fixes (some issues still remain)
* System logs and lograte changed to limit logs size
* Added basic support for Turris OS 3.x migration
* Python3 updated to 3.6.8
* Repository path on repo.turris.cz changed (in compatible way)
* Production addresses for CZ.NICs ODVR including DNS over TLS support

4.0-alpha5
----------

* Fixed Foris updater tab crash on new installation
* Fixed crash when Pakon was invoked with empty database
* libssl2 CVE fixes
* Mozilla IOT gateway updated to 0.6.0
* added uboot mkimage package
* Nextcloud updated to 15.0.5
* fixed some issues with peridot and sfp

4.0-alpha4
----------

* Fixed compilation of Tvheadend that was missing in alpha3
* Fixed problem with notifications containing _() if no language was installed
* atsha204 fix for potential security issue

4.0-alpha3
----------

* Added support for Mox OTP (command mox-otp)
* Fixed LEDs on Omnia (rainbow)
* SFP on Omnia can be now used by changing used device tree
* Updater-ng should now require less memory to update system
* Domains of DHCP clients in DNS were fixed
* Various packages updates and new Luci theme called Rosy

4.0-alpha2
----------

* Based on latest OpenWRT 18.06.2
* New Updater configuration (requires updater reconfiguration!)
* Packages lists cleaned up and some unmaintained ones were dropped
* New version of Foris with new backend bus based on MQTT
* Upstream versions for some primary packages were backported
* Fixed compilation for most of the packages
* And other small fixes in a lot of system utilities

4.0-alpha1
----------

* Rebased on latest OpenWRT
* Turris 1.x migrated to musl libc<|MERGE_RESOLUTION|>--- conflicted
+++ resolved
@@ -1,4 +1,3 @@
-<<<<<<< HEAD
 6.0
 -----
 
@@ -7,13 +6,12 @@
   * LuCI supports L2 and L3 configuration
 * Foris removed (use reForis exclusively now)
 * Turris Auth (login gateway)
-=======
+
 5.3.3
 -----
 
 * Fixed network configuration in medkit for Turris Shield
 * Updated Knot Resolver
->>>>>>> fff305cb
 
 5.3.2
 -----
